--- conflicted
+++ resolved
@@ -1,16 +1,6 @@
-<<<<<<< HEAD
 import {Column, Entity, PrimaryGeneratedColumn, ManyToOne, Index} from "../../../../src";
 import {Faculty} from "./Faculty";
 import {Teacher} from "./Teacher";
-=======
-import { Entity } from "../../../../src/decorator/entity/Entity"
-import { Column } from "../../../../src/decorator/columns/Column"
-import { PrimaryGeneratedColumn } from "../../../../src/decorator/columns/PrimaryGeneratedColumn"
-import { Faculty } from "./Faculty"
-import { ManyToOne } from "../../../../src/decorator/relations/ManyToOne"
-import { Teacher } from "./Teacher"
-import { Index } from "../../../../src/decorator/Index"
->>>>>>> d61f857c
 
 @Entity()
 @Index("student_name_index", ["name"])
@@ -21,14 +11,9 @@
     @Column()
     name: string
 
-<<<<<<< HEAD
-    @ManyToOne(type => Teacher)
-    teacher: Teacher;
-=======
     @ManyToOne((type) => Faculty)
     faculty: Faculty
 
     @ManyToOne((type) => Teacher)
     teacher: Teacher
->>>>>>> d61f857c
 }