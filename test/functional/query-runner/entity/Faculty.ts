--- conflicted
+++ resolved
@@ -1,10 +1,4 @@
-<<<<<<< HEAD
 import {Column, Entity, PrimaryGeneratedColumn} from "../../../../src";
-=======
-import { Entity } from "../../../../src/decorator/entity/Entity"
-import { Column } from "../../../../src/decorator/columns/Column"
-import { PrimaryGeneratedColumn } from "../../../../src/decorator/columns/PrimaryGeneratedColumn"
->>>>>>> d61f857c
 
 @Entity()
 export class Faculty {
@@ -12,9 +6,5 @@
     id: number
 
     @Column()
-<<<<<<< HEAD
-    name: string;
-=======
     name: string
->>>>>>> d61f857c
 }