<<<<<<< HEAD
import {Column, Entity, OneToMany, PrimaryGeneratedColumn} from "../../../../src";
import {Student} from "./Student";
=======
import { Entity } from "../../../../src/decorator/entity/Entity"
import { Column } from "../../../../src/decorator/columns/Column"
import { PrimaryGeneratedColumn } from "../../../../src/decorator/columns/PrimaryGeneratedColumn"
import { Student } from "./Student"
import { OneToMany } from "../../../../src/decorator/relations/OneToMany"
>>>>>>> d61f857c

@Entity()
export class Teacher {
    @PrimaryGeneratedColumn()
    id: number

    @Column()
<<<<<<< HEAD
    name: string;

    @OneToMany(type => Student, student => student.teacher)
    students: Student[];
=======
    name: string

    @OneToMany((type) => Student, (student) => student.teacher)
    students: Student[]
>>>>>>> d61f857c
}<|MERGE_RESOLUTION|>--- conflicted
+++ resolved
@@ -1,13 +1,5 @@
-<<<<<<< HEAD
 import {Column, Entity, OneToMany, PrimaryGeneratedColumn} from "../../../../src";
 import {Student} from "./Student";
-=======
-import { Entity } from "../../../../src/decorator/entity/Entity"
-import { Column } from "../../../../src/decorator/columns/Column"
-import { PrimaryGeneratedColumn } from "../../../../src/decorator/columns/PrimaryGeneratedColumn"
-import { Student } from "./Student"
-import { OneToMany } from "../../../../src/decorator/relations/OneToMany"
->>>>>>> d61f857c
 
 @Entity()
 export class Teacher {
@@ -15,15 +7,8 @@
     id: number
 
     @Column()
-<<<<<<< HEAD
-    name: string;
-
-    @OneToMany(type => Student, student => student.teacher)
-    students: Student[];
-=======
     name: string
 
     @OneToMany((type) => Student, (student) => student.teacher)
     students: Student[]
->>>>>>> d61f857c
 }