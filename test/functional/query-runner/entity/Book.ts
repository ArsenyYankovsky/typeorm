<<<<<<< HEAD
import {Entity, PrimaryColumn} from "../../../../src";
=======
import { PrimaryColumn } from "../../../../src/decorator/columns/PrimaryColumn"
import { Entity } from "../../../../src/decorator/entity/Entity"
>>>>>>> d61f857c

@Entity()
export class Book {
    @PrimaryColumn()
<<<<<<< HEAD
    ean: string;
=======
    ean: string
>>>>>>> d61f857c
}

@Entity({ withoutRowid: true })
export class Book2 {
    @PrimaryColumn()
<<<<<<< HEAD
    ean: string;
}
=======
    ean: string
}
>>>>>>> d61f857c
<|MERGE_RESOLUTION|>--- conflicted
+++ resolved
@@ -1,27 +1,13 @@
-<<<<<<< HEAD
 import {Entity, PrimaryColumn} from "../../../../src";
-=======
-import { PrimaryColumn } from "../../../../src/decorator/columns/PrimaryColumn"
-import { Entity } from "../../../../src/decorator/entity/Entity"
->>>>>>> d61f857c
 
 @Entity()
 export class Book {
     @PrimaryColumn()
-<<<<<<< HEAD
-    ean: string;
-=======
     ean: string
->>>>>>> d61f857c
 }
 
 @Entity({ withoutRowid: true })
 export class Book2 {
     @PrimaryColumn()
-<<<<<<< HEAD
-    ean: string;
-}
-=======
     ean: string
-}
->>>>>>> d61f857c
+}