<<<<<<< HEAD
import {Check, Column, Entity, Exclusion, PrimaryColumn, Unique} from "../../../../src";
=======
import { Entity } from "../../../../src/decorator/entity/Entity"
import { Column } from "../../../../src/decorator/columns/Column"
import { Unique } from "../../../../src/decorator/Unique"
import { PrimaryColumn } from "../../../../src/decorator/columns/PrimaryColumn"
import { Check } from "../../../../src/decorator/Check"
import { Exclusion } from "../../../../src/decorator/Exclusion"
>>>>>>> d61f857c

@Entity()
@Unique(["text", "tag"])
@Exclusion(`USING gist ("name" WITH =)`)
@Check(`"version" < 999`) // should be properly escaped for each driver.
export class Post {
    @PrimaryColumn()
    id: number

    @Column({ unique: true })
    version: number

    @Column({ default: "My post" })
    name: string

    @Column()
    text: string

    @Column()
<<<<<<< HEAD
    tag: string;
=======
    tag: string
>>>>>>> d61f857c
}<|MERGE_RESOLUTION|>--- conflicted
+++ resolved
@@ -1,13 +1,4 @@
-<<<<<<< HEAD
 import {Check, Column, Entity, Exclusion, PrimaryColumn, Unique} from "../../../../src";
-=======
-import { Entity } from "../../../../src/decorator/entity/Entity"
-import { Column } from "../../../../src/decorator/columns/Column"
-import { Unique } from "../../../../src/decorator/Unique"
-import { PrimaryColumn } from "../../../../src/decorator/columns/PrimaryColumn"
-import { Check } from "../../../../src/decorator/Check"
-import { Exclusion } from "../../../../src/decorator/Exclusion"
->>>>>>> d61f857c
 
 @Entity()
 @Unique(["text", "tag"])
@@ -27,9 +18,5 @@
     text: string
 
     @Column()
-<<<<<<< HEAD
-    tag: string;
-=======
     tag: string
->>>>>>> d61f857c
 }