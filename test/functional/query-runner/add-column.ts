--- conflicted
+++ resolved
@@ -1,15 +1,3 @@
-<<<<<<< HEAD
-import "reflect-metadata";
-import {Connection} from "../../../src/connection/Connection";
-import {CockroachDriver} from "../../../src/driver/cockroachdb/CockroachDriver";
-import {MysqlDriver} from "../../../src/driver/mysql/MysqlDriver";
-import {AbstractSqliteDriver} from "../../../src/driver/sqlite-abstract/AbstractSqliteDriver";
-import {TableColumn} from "../../../src/schema-builder/table/TableColumn";
-import {closeTestingConnections, createTestingConnections} from "../../utils/test-utils";
-import {PostgresDriver} from "../../../src/driver/postgres/PostgresDriver";
-import {SpannerDriver} from "../../../src/driver/spanner/SpannerDriver";
-import {expect} from "chai";
-=======
 import { expect } from "chai"
 import "reflect-metadata"
 import { DataSource } from "../../../src/data-source/DataSource"
@@ -19,8 +7,8 @@
     createTestingConnections,
 } from "../../utils/test-utils"
 import { PostgresDriver } from "../../../src/driver/postgres/PostgresDriver"
+import {SpannerDriver} from "../../../src/driver/spanner/SpannerDriver";
 import { DriverUtils } from "../../../src/driver/DriverUtils"
->>>>>>> d61f857c
 
 describe("query runner > add column", () => {
     let connections: DataSource[]
@@ -29,12 +17,14 @@
             entities: [__dirname + "/entity/*{.js,.ts}"],
             schemaCreate: true,
             dropSchema: true,
-<<<<<<< HEAD
-        });
-    });
-    after(() => closeTestingConnections(connections));
+        })
+    })
+    after(() => closeTestingConnections(connections))
 
-    it("should correctly add column and revert add", () => Promise.all(connections.map(async connection => {
+    it("should correctly add column and revert add", () =>
+        Promise.all(
+            connections.map(async (connection) => {
+                const queryRunner = connection.createQueryRunner()
 
         let numericType = "int"
         if (connection.driver instanceof AbstractSqliteDriver) {
@@ -70,34 +60,34 @@
             column1.generationStrategy = "increment";
         }
 
-        let column2 = new TableColumn({
-            name: "description",
-            type: stringType,
-            length: "100",
-            default: "'this is description'",
+                let column2 = new TableColumn({
+                    name: "description",
+                    type: stringType,
+                    length: "100",
+                    default: "'this is description'",
             isNullable: connection.driver instanceof SpannerDriver
-        });
+        })
 
-        let column3 = new TableColumn({
-            name: "textAndTag",
-            type: stringType,
-            length: "200",
-            generatedType: "STORED",
-            asExpression: "text || tag",
+                let column3 = new TableColumn({
+                    name: "textAndTag",
+                    type: stringType,
+                    length: "200",
+                    generatedType: "STORED",
+                    asExpression: "text || tag",
             isNullable: connection.driver instanceof SpannerDriver
-        });
+        })
 
-        let column4 = new TableColumn({
-            name: "textAndTag2",
-            type: "varchar",
-            length: "200",
-            generatedType: "VIRTUAL",
-            asExpression: "text || tag",
+                let column4 = new TableColumn({
+                    name: "textAndTag2",
+                    type: "varchar",
+                    length: "200",
+                    generatedType: "VIRTUAL",
+                    asExpression: "text || tag",
             isNullable: connection.driver instanceof SpannerDriver
-        });
+        })
 
-        await queryRunner.addColumn(table!, column1);
-        await queryRunner.addColumn("post", column2);
+                await queryRunner.addColumn(table!, column1)
+                await queryRunner.addColumn("post", column2)
 
         table = await queryRunner.getTable("post");
         column1 = table!.findColumnByName("secondId")!;
@@ -129,113 +119,6 @@
         if (!(connection.driver instanceof SpannerDriver)) {
             column2!.default!.should.be.equal("'this is description'");
         }
-
-        if (connection.driver instanceof MysqlDriver || connection.driver instanceof PostgresDriver) {
-            const isMySQL = connection.driver instanceof MysqlDriver && connection.options.type === "mysql";
-            let postgresSupported = false;
-
-            if (connection.driver instanceof PostgresDriver) {
-                postgresSupported = connection.driver.isGeneratedColumnsSupported;
-            }
-
-            if (isMySQL || postgresSupported) {
-                await queryRunner.addColumn(table!, column3);
-                table = await queryRunner.getTable("post");
-                column3 = table!.findColumnByName("textAndTag")!;
-                column3.should.be.exist;
-                column3!.generatedType!.should.be.equals("STORED");
-                column3!.asExpression!.should.be.a("string");
-
-                if (connection.driver instanceof MysqlDriver) {
-                    await queryRunner.addColumn(table!, column4);
-                    table = await queryRunner.getTable("post");
-                    column4 = table!.findColumnByName("textAndTag2")!;
-                    column4.should.be.exist;
-                    column4!.generatedType!.should.be.equals("VIRTUAL");
-                    column4!.asExpression!.should.be.a("string");
-=======
-        })
-    })
-    after(() => closeTestingConnections(connections))
-
-    it("should correctly add column and revert add", () =>
-        Promise.all(
-            connections.map(async (connection) => {
-                const queryRunner = connection.createQueryRunner()
-
-                let table = await queryRunner.getTable("post")
-                let column1 = new TableColumn({
-                    name: "secondId",
-                    type: "int",
-                    isUnique: true,
-                    isNullable: false,
-                })
-
-                // CockroachDB does not support altering primary key constraint
-                if (!(connection.driver.options.type === "cockroachdb"))
-                    column1.isPrimary = true
-
-                // MySql and Sqlite does not supports autoincrement composite primary keys.
-                if (
-                    !DriverUtils.isMySQLFamily(connection.driver) &&
-                    !DriverUtils.isSQLiteFamily(connection.driver) &&
-                    !(connection.driver.options.type === "cockroachdb")
-                ) {
-                    column1.isGenerated = true
-                    column1.generationStrategy = "increment"
-                }
-
-                let column2 = new TableColumn({
-                    name: "description",
-                    type: "varchar",
-                    length: "100",
-                    default: "'this is description'",
-                })
-
-                let column3 = new TableColumn({
-                    name: "textAndTag",
-                    type: "varchar",
-                    length: "200",
-                    generatedType: "STORED",
-                    asExpression: "text || tag",
-                })
-
-                let column4 = new TableColumn({
-                    name: "textAndTag2",
-                    type: "varchar",
-                    length: "200",
-                    generatedType: "VIRTUAL",
-                    asExpression: "text || tag",
-                })
-
-                await queryRunner.addColumn(table!, column1)
-                await queryRunner.addColumn("post", column2)
-
-                table = await queryRunner.getTable("post")
-                column1 = table!.findColumnByName("secondId")!
-                column1!.should.be.exist
-                column1!.isUnique.should.be.true
-                column1!.isNullable.should.be.false
-
-                // CockroachDB does not support altering primary key constraint
-                if (!(connection.driver.options.type === "cockroachdb"))
-                    column1!.isPrimary.should.be.true
-
-                // MySql and Sqlite does not supports autoincrement composite primary keys.
-                if (
-                    !DriverUtils.isMySQLFamily(connection.driver) &&
-                    !DriverUtils.isSQLiteFamily(connection.driver) &&
-                    !(connection.driver.options.type === "cockroachdb")
-                ) {
-                    column1!.isGenerated.should.be.true
-                    column1!.generationStrategy!.should.be.equal("increment")
->>>>>>> d61f857c
-                }
-
-                column2 = table!.findColumnByName("description")!
-                column2.should.be.exist
-                column2.length.should.be.equal("100")
-                column2!.default!.should.be.equal("'this is description'")
 
                 if (
                     DriverUtils.isMySQLFamily(connection.driver) ||
