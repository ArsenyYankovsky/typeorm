--- conflicted
+++ resolved
@@ -1,13 +1,3 @@
-<<<<<<< HEAD
-import "reflect-metadata";
-import {Connection} from "../../../src/connection/Connection";
-import {CockroachDriver} from "../../../src/driver/cockroachdb/CockroachDriver";
-import {closeTestingConnections, createTestingConnections} from "../../utils/test-utils";
-import {Table} from "../../../src/schema-builder/table/Table";
-import {TableIndex} from "../../../src/schema-builder/table/TableIndex";
-import {AbstractSqliteDriver} from "../../../src/driver/sqlite-abstract/AbstractSqliteDriver";
-import {SpannerDriver} from "../../../src/driver/spanner/SpannerDriver";
-=======
 import "reflect-metadata"
 import { DataSource } from "../../../src/data-source/DataSource"
 import {
@@ -17,7 +7,8 @@
 } from "../../utils/test-utils"
 import { Table } from "../../../src/schema-builder/table/Table"
 import { TableIndex } from "../../../src/schema-builder/table/TableIndex"
->>>>>>> d61f857c
+import {AbstractSqliteDriver} from "../../../src/driver/sqlite-abstract/AbstractSqliteDriver";
+import {SpannerDriver} from "../../../src/driver/spanner/SpannerDriver";
 
 describe("query runner > create index", () => {
     let connections: DataSource[]
@@ -26,12 +17,14 @@
             entities: [__dirname + "/entity/*{.js,.ts}"],
             schemaCreate: true,
             dropSchema: true,
-<<<<<<< HEAD
-        });
-    });
-    after(() => closeTestingConnections(connections));
+        })
+    })
+    beforeEach(() => reloadTestingDatabases(connections))
+    after(() => closeTestingConnections(connections))
 
-    it("should correctly create index and revert creation", () => Promise.all(connections.map(async connection => {
+    it("should correctly create index and revert creation", () =>
+        Promise.all(
+            connections.map(async (connection) => {
         let numericType = "int"
         if (connection.driver instanceof AbstractSqliteDriver) {
             numericType = "integer"
@@ -44,55 +37,23 @@
             stringType = "string"
         }
 
-        const queryRunner = connection.createQueryRunner();
-        await queryRunner.createTable(new Table({
-            name: "question",
-            columns: [
-                {
-                    name: "id",
-                    type: numericType,
-                    isPrimary: true
-                },
-                {
-                    name: "name",
-                    type: stringType,
-                },
-                {
-                    name: "description",
-                    type: stringType,
-                }
-            ]
-        }), true);
-
-        // clear sqls in memory to avoid removing tables when down queries executed.
-        queryRunner.clearSqlMemory();
-=======
-        })
-    })
-    beforeEach(() => reloadTestingDatabases(connections))
-    after(() => closeTestingConnections(connections))
->>>>>>> d61f857c
-
-    it("should correctly create index and revert creation", () =>
-        Promise.all(
-            connections.map(async (connection) => {
-                const queryRunner = connection.createQueryRunner()
+        const queryRunner = connection.createQueryRunner()
                 await queryRunner.createTable(
                     new Table({
                         name: "question",
                         columns: [
                             {
                                 name: "id",
-                                type: "int",
+                                type: numericType,
                                 isPrimary: true,
                             },
                             {
                                 name: "name",
-                                type: "varchar",
+                                type: stringType,
                             },
                             {
                                 name: "description",
-                                type: "varchar",
+                                type: stringType,
                             },
                         ],
                     }),
