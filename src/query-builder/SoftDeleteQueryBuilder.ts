--- conflicted
+++ resolved
@@ -142,13 +142,8 @@
      * Specifies FROM which entity's table select/update/delete/soft-delete will be executed.
      * Also sets a main string alias of the selection data.
      */
-<<<<<<< HEAD
-    from<T>(entityTarget: ObjectType<T>|EntitySchema<T>|string, aliasName?: string): SoftDeleteQueryBuilder<T> {
+    from<T>(entityTarget: EntityTarget<T>, aliasName?: string): SoftDeleteQueryBuilder<T> {
         entityTarget = entityTarget instanceof EntitySchema ? entityTarget.options.name! : entityTarget;
-=======
-    from<T>(entityTarget: EntityTarget<T>, aliasName?: string): SoftDeleteQueryBuilder<T> {
-        entityTarget = entityTarget instanceof EntitySchema ? entityTarget.options.name : entityTarget;
->>>>>>> 4baac710
         const mainAlias = this.createFromAlias(entityTarget, aliasName);
         this.expressionMap.setMainAlias(mainAlias);
         return (this as any) as SoftDeleteQueryBuilder<T>;
