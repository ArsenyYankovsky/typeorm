--- conflicted
+++ resolved
@@ -27,10 +27,7 @@
 import {ColumnMetadata} from "../metadata/ColumnMetadata";
 import {OrderByCondition} from "../find-options/OrderByCondition";
 import {QueryExpressionMap} from "./QueryExpressionMap";
-<<<<<<< HEAD
-=======
 import {EntityTarget} from "../common/EntityTarget";
->>>>>>> 4baac710
 import {QueryRunner} from "../query-runner/QueryRunner";
 import {WhereExpression} from "./WhereExpression";
 import {Brackets} from "./Brackets";
@@ -55,7 +52,7 @@
 import {DriverUtils} from "../driver/DriverUtils";
 import {AuroraDataApiDriver} from "../driver/aurora-data-api/AuroraDataApiDriver";
 import {ApplyValueTransformers} from "../util/ApplyValueTransformers";
-import {Connection, EntityTarget} from "..";
+import {Connection} from "..";
 
 /**
  * Allows to build complex sql queries in a fashion way and execute those queries.
@@ -2053,7 +2050,6 @@
             .take(undefined)
             .select(countSql)
             .setOption("disable-global-order")
-            // .setFindOptions({ where: this.findOptions.where })
             .loadRawResults(queryRunner);
 
         if (!results || !results[0] || !results[0]["cnt"])
@@ -2070,14 +2066,7 @@
         if (!this.expressionMap.mainAlias)
             throw new Error(`Alias is not set. Use "from" method to set an alias.`);
 
-<<<<<<< HEAD
-        const cloneQb1 = this.clone();
-        const cloneQb2 = this.clone();
-
-        if ((this.expressionMap.lockMode === "pessimistic_read" || this.expressionMap.lockMode === "pessimistic_write") && !queryRunner.isTransactionActive)
-=======
         if ((this.expressionMap.lockMode === "pessimistic_read" || this.expressionMap.lockMode === "pessimistic_write" || this.expressionMap.lockMode === "pessimistic_partial_write" || this.expressionMap.lockMode === "pessimistic_write_or_fail" || this.expressionMap.lockMode === "for_no_key_update") && !queryRunner.isTransactionActive)
->>>>>>> 4baac710
             throw new PessimisticLockTransactionRequiredError();
 
         if (this.expressionMap.lockMode === "optimistic") {
@@ -2122,19 +2111,10 @@
                 return `${distinctAlias}.${columnAlias} as "${alias}"`;
             });
 
-            const clonnedQb = cloneQb1
-                // .setFindOptions({
-                //     select: this.findOptions.select,
-                //     relations: this.findOptions.relations,
-                //     options: this.findOptions.options,
-                //     where: this.findOptions.where
-                // })
-                .orderBy();
-
             rawResults = await new SelectQueryBuilder(this.connection, queryRunner)
                 .select(`DISTINCT ${querySelects.join(", ")}`)
                 .addSelect(selects)
-                .from(`(${clonnedQb.getQuery()})`, "distinctAlias")
+                .from(`(${this.clone().orderBy().getQuery()})`, "distinctAlias")
                 .offset(this.expressionMap.skip)
                 .limit(this.expressionMap.take)
                 .orderBy(orderBys)
@@ -2171,8 +2151,7 @@
                         condition = mainAliasName + "." + metadata.primaryColumns[0].propertyPath + " IN (:...orm_distinct_ids)";
                     }
                 }
-                rawResults = await cloneQb2
-                    // .setFindOptions(this.findOptions)
+                rawResults = await this.clone()
                     .mergeExpressionMap({ extraAppendedAndWhereCondition: condition })
                     .setParameters(parameters)
                     .loadRawResults(queryRunner);
