--- conflicted
+++ resolved
@@ -32,8 +32,7 @@
      * The FULLTEXT modifier indexes the entire column and does not allow prefixing.
      * Works only in MySQL.
      */
-<<<<<<< HEAD
-    fulltext?: boolean;
+    fulltext?: boolean
 
     /**
      * NULL_FILTERED indexes are particularly useful for indexing sparse columns, where most rows contain a NULL value.
@@ -42,10 +41,7 @@
      *
      * Works only in Spanner.
      */
-    nullFiltered?: boolean;
-=======
-    fulltext?: boolean
->>>>>>> d61f857c
+    nullFiltered?: boolean
 
     /**
      * Fulltext parser.
