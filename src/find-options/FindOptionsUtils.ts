import {Any, Between, Equal, ILike, In, LessThan, Like, MoreThan, Not, Raw} from "..";
import {FindOperator} from "./FindOperator";
import {FindOptions} from "./FindOptions";

/**
 * Utilities to work with FindOptions.
 */
export class FindOptionsUtils {

    /**
     * Checks if given object is really instance of FindOneOptions interface.
     */
    static isFindOptions(obj: any): obj is FindOptions<any> {
        const possibleOptions: FindOptions<any> = obj;
        return possibleOptions && (
            possibleOptions.select instanceof Object ||
            possibleOptions.where instanceof Object ||
            possibleOptions.relations instanceof Object ||
            possibleOptions.order instanceof Object ||
            possibleOptions.options instanceof Object ||
            possibleOptions.cache instanceof Object ||
            possibleOptions.lock instanceof Object ||
            typeof possibleOptions.cache === "boolean" ||
            typeof possibleOptions.cache === "number" ||
            typeof possibleOptions.skip === "number" ||
            typeof possibleOptions.take === "number" ||
            typeof possibleOptions.skip === "string" ||
            typeof possibleOptions.take === "string"
        );
    }

}

/**
 * Normalizes find options.
 */
export function normalizeFindOptions<T>(options: FindOptions<T>): FindOptions<T> {

    const where = options.where;
    if (!where)
        return { ...options };
    if (!(where instanceof Object))
        return { ...options };
    if (where instanceof FindOperator)
        return { ...options };

    const recursively$FindOption = (obj: any) => {
        const valueKeys = Object.keys(obj);
        if (valueKeys.length === 1) {
            let value = obj[valueKeys[0]];
            if (value instanceof Object && !(value instanceof Array) && !(value instanceof Function))
                value = recursively$FindOption(value);

            if (valueKeys[0] === "$any") {
                return Any(value);

            } else if (valueKeys[0] === "$between") {
                return Between(value[0], value[1]);

            } else if (valueKeys[0] === "$equal") {
                return Equal(value);

            } else if (valueKeys[0] === "$iLike") {
                return ILike(value);

            } else if (valueKeys[0] === "$in") {
                return In(value);

            } else if (valueKeys[0] === "$lessThan") {
                return LessThan(value);

            } else if (valueKeys[0] === "$like") {
                return Like(value);

            } else if (valueKeys[0] === "$moreThan") {
                return MoreThan(value);

            } else if (valueKeys[0] === "$not") {
                return Not(value);

<<<<<<< HEAD
            } else if (valueKeys[0] === "$raw") {
                return Raw(value);
            }
        }
=======
        if (options.lock) {
            if (options.lock.mode === "optimistic") {
                qb.setLock(options.lock.mode, options.lock.version as any);
            } else if (options.lock.mode === "pessimistic_read" || options.lock.mode === "pessimistic_write" || options.lock.mode === "dirty_read" || options.lock.mode === "pessimistic_partial_write" || options.lock.mode === "pessimistic_write_or_fail") {
                qb.setLock(options.lock.mode);
            }
        }

        if (options.withDeleted) {
            qb.withDeleted();
        }

        if (options.loadRelationIds === true) {
            qb.loadAllRelationIds();

        } else if (options.loadRelationIds instanceof Object) {
            qb.loadAllRelationIds(options.loadRelationIds as any);
        }

        return qb;
    }
>>>>>>> 4baac710

        return false;
    };

    const recursivelyWhere = <T extends any>(where: T): T => {

        if ((where as any) instanceof Array)
            return where.map((where: any) => recursivelyWhere(where));

        return Object.keys(where).reduce((newWhere, key) => {
            if (where[key] instanceof Object && !(where[key] instanceof FindOperator)) {
                newWhere[key] = recursively$FindOption(where[key]);

                // in the case if $find operator was not found we'll have a false as a value
                // we need to recursive where because it can be another where options
                if (newWhere[key] === false)
                    newWhere[key] = recursivelyWhere(where[key]);

            } else {
                newWhere[key] = where[key];
            }
            return newWhere;
        }, {} as T);
    };

    // todo: broken after merge
    // if (options.lock) {
    //     if (options.lock.mode === "optimistic") {
    //         qb.setLock(options.lock.mode, options.lock.version as any);
    //     } else if (options.lock.mode === "pessimistic_read" || options.lock.mode === "pessimistic_write") {
    //         qb.setLock(options.lock.mode);
    //     }
    // }

    return { ...options, where: recursivelyWhere(options.where!) };
}<|MERGE_RESOLUTION|>--- conflicted
+++ resolved
@@ -78,34 +78,10 @@
             } else if (valueKeys[0] === "$not") {
                 return Not(value);
 
-<<<<<<< HEAD
             } else if (valueKeys[0] === "$raw") {
                 return Raw(value);
             }
         }
-=======
-        if (options.lock) {
-            if (options.lock.mode === "optimistic") {
-                qb.setLock(options.lock.mode, options.lock.version as any);
-            } else if (options.lock.mode === "pessimistic_read" || options.lock.mode === "pessimistic_write" || options.lock.mode === "dirty_read" || options.lock.mode === "pessimistic_partial_write" || options.lock.mode === "pessimistic_write_or_fail") {
-                qb.setLock(options.lock.mode);
-            }
-        }
-
-        if (options.withDeleted) {
-            qb.withDeleted();
-        }
-
-        if (options.loadRelationIds === true) {
-            qb.loadAllRelationIds();
-
-        } else if (options.loadRelationIds instanceof Object) {
-            qb.loadAllRelationIds(options.loadRelationIds as any);
-        }
-
-        return qb;
-    }
->>>>>>> 4baac710
 
         return false;
     };
@@ -135,7 +111,7 @@
     // if (options.lock) {
     //     if (options.lock.mode === "optimistic") {
     //         qb.setLock(options.lock.mode, options.lock.version as any);
-    //     } else if (options.lock.mode === "pessimistic_read" || options.lock.mode === "pessimistic_write") {
+    //     } else if (options.lock.mode === "pessimistic_read" || options.lock.mode === "pessimistic_write" || options.lock.mode === "dirty_read" || options.lock.mode === "pessimistic_partial_write" || options.lock.mode === "pessimistic_write_or_fail") {
     //         qb.setLock(options.lock.mode);
     //     }
     // }
