--- conflicted
+++ resolved
@@ -27,13 +27,7 @@
 import {LoggerFactory} from "../logger/LoggerFactory";
 import {QueryResultCacheFactory} from "../cache/QueryResultCacheFactory";
 import {QueryResultCache} from "../cache/QueryResultCache";
-<<<<<<< HEAD
-import {SqlServerDriver} from "../driver/sqlserver/SqlServerDriver";
-import {MysqlDriver} from "../driver/mysql/MysqlDriver";
-import {PromiseUtils} from "../util/PromiseUtils";
 import {SqljsEntityManager} from "../entity-manager/SqljsEntityManager";
-=======
->>>>>>> b3e35688
 
 /**
  * Connection is a single database ORM connection to a specific database.
@@ -134,7 +128,7 @@
 
     /**
      * Gets a sql.js specific Entity Manager that allows to perform special load and save operations
-     * 
+     *
      * Available only in connection with the sqljs driver.
      */
     get sqljsManager(): SqljsEntityManager {
@@ -408,7 +402,7 @@
 
         return relationMetadata.junctionEntityMetadata;
     }
-    
+
     /**
      * Creates an Entity Manager for the current connection with the help of the EntityManagerFactory.
      */
