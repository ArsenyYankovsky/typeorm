import { IndexMetadata } from "../../metadata/IndexMetadata"
import { TableIndexOptions } from "../options/TableIndexOptions"

/**
 * Database's table index stored in this class.
 */
export class TableIndex {
    readonly "@instanceof" = Symbol.for("TableIndex")

    // -------------------------------------------------------------------------
    // Public Properties
    // -------------------------------------------------------------------------

    /**
     * Index name.
     */
    name?: string

    /**
     * Columns included in this index.
     */
    columnNames: string[] = []

    /**
     * Indicates if this index is unique.
     */
    isUnique: boolean

    /**
     * The SPATIAL modifier indexes the entire column and does not allow indexed columns to contain NULL values.
     * Works only in MySQL.
     */
    isSpatial: boolean

    /**
     * The FULLTEXT modifier indexes the entire column and does not allow prefixing.
     * Works only in MySQL.
     */
    isFulltext: boolean

    /**
     * NULL_FILTERED indexes are particularly useful for indexing sparse columns, where most rows contain a NULL value.
     * In these cases, the NULL_FILTERED index can be considerably smaller and more efficient to maintain than
     * a normal index that includes NULL values.
     *
     * Works only in Spanner.
     */
    isNullFiltered: boolean;

    /**
     * Fulltext parser.
     * Works only in MySQL.
     */
    parser?: string

    /**
     * Index filter condition.
     */
    where: string

    // -------------------------------------------------------------------------
    // Constructor
    // -------------------------------------------------------------------------

    constructor(options: TableIndexOptions) {
<<<<<<< HEAD
        this.name = options.name;
        this.columnNames = options.columnNames;
        this.isUnique = !!options.isUnique;
        this.isSpatial = !!options.isSpatial;
        this.isFulltext = !!options.isFulltext;
        this.isNullFiltered = !!options.isNullFiltered;
        this.parser = options.parser;
        this.where = options.where ? options.where : "";
=======
        this.name = options.name
        this.columnNames = options.columnNames
        this.isUnique = !!options.isUnique
        this.isSpatial = !!options.isSpatial
        this.isFulltext = !!options.isFulltext
        this.parser = options.parser
        this.where = options.where ? options.where : ""
>>>>>>> d61f857c
    }

    // -------------------------------------------------------------------------
    // Public Methods
    // -------------------------------------------------------------------------

    /**
     * Creates a new copy of this index with exactly same properties.
     */
    clone(): TableIndex {
        return new TableIndex(<TableIndexOptions>{
            name: this.name,
            columnNames: [...this.columnNames],
            isUnique: this.isUnique,
            isSpatial: this.isSpatial,
            isFulltext: this.isFulltext,
            isNullFiltered: this.isNullFiltered,
            parser: this.parser,
            where: this.where,
        })
    }

    // -------------------------------------------------------------------------
    // Static Methods
    // -------------------------------------------------------------------------

    /**
     * Creates index from the index metadata object.
     */
    static create(indexMetadata: IndexMetadata): TableIndex {
        return new TableIndex(<TableIndexOptions>{
            name: indexMetadata.name,
            columnNames: indexMetadata.columns.map(
                (column) => column.databaseName,
            ),
            isUnique: indexMetadata.isUnique,
            isSpatial: indexMetadata.isSpatial,
            isFulltext: indexMetadata.isFulltext,
            isNullFiltered: indexMetadata.isNullFiltered,
            parser: indexMetadata.parser,
            where: indexMetadata.where,
        })
    }
}<|MERGE_RESOLUTION|>--- conflicted
+++ resolved
@@ -63,24 +63,14 @@
     // -------------------------------------------------------------------------
 
     constructor(options: TableIndexOptions) {
-<<<<<<< HEAD
-        this.name = options.name;
-        this.columnNames = options.columnNames;
-        this.isUnique = !!options.isUnique;
-        this.isSpatial = !!options.isSpatial;
-        this.isFulltext = !!options.isFulltext;
-        this.isNullFiltered = !!options.isNullFiltered;
-        this.parser = options.parser;
-        this.where = options.where ? options.where : "";
-=======
         this.name = options.name
         this.columnNames = options.columnNames
         this.isUnique = !!options.isUnique
         this.isSpatial = !!options.isSpatial
         this.isFulltext = !!options.isFulltext
+        this.isNullFiltered = !!options.isNullFiltered
         this.parser = options.parser
         this.where = options.where ? options.where : ""
->>>>>>> d61f857c
     }
 
     // -------------------------------------------------------------------------
