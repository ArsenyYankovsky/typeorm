import {QueryRunner} from "../../query-runner/QueryRunner";
import {ObjectLiteral} from "../../common/ObjectLiteral";
import {TransactionAlreadyStartedError} from "../../error/TransactionAlreadyStartedError";
import {TransactionNotStartedError} from "../../error/TransactionNotStartedError";
import {NotImplementedError} from "../../error/NotImplementedError";
import {TableColumn} from "../../schema-builder/table/TableColumn";
import {Table} from "../../schema-builder/table/Table";
import {TableForeignKey} from "../../schema-builder/table/TableForeignKey";
import {TableIndex} from "../../schema-builder/table/TableIndex";
import {QueryRunnerAlreadyReleasedError} from "../../error/QueryRunnerAlreadyReleasedError";
import {View} from "../../schema-builder/view/View";
import {Query} from "../Query";
import {MysqlDriver} from "./MysqlDriver";
import {ReadStream} from "../../platform/PlatformTools";
import {OrmUtils} from "../../util/OrmUtils";
import {QueryFailedError} from "../../error/QueryFailedError";
import {TableIndexOptions} from "../../schema-builder/options/TableIndexOptions";
import {TableUnique} from "../../schema-builder/table/TableUnique";
import {BaseQueryRunner} from "../../query-runner/BaseQueryRunner";
import {Broadcaster} from "../../subscriber/Broadcaster";
import {ColumnType, PromiseUtils} from "../../index";
import {TableCheck} from "../../schema-builder/table/TableCheck";
import {IsolationLevel} from "../types/IsolationLevel";
import {TableExclusion} from "../../schema-builder/table/TableExclusion";
import {VersionUtils} from "../../util/VersionUtils";

/**
 * Runs queries on a single mysql database connection.
 */
export class MysqlQueryRunner extends BaseQueryRunner implements QueryRunner {

    // -------------------------------------------------------------------------
    // Public Implemented Properties
    // -------------------------------------------------------------------------

    /**
     * Database driver used by connection.
     */
    driver: MysqlDriver;

    // -------------------------------------------------------------------------
    // Protected Properties
    // -------------------------------------------------------------------------

    /**
     * Promise used to obtain a database connection from a pool for a first time.
     */
    protected databaseConnectionPromise: Promise<any>;

    // -------------------------------------------------------------------------
    // Constructor
    // -------------------------------------------------------------------------

    constructor(driver: MysqlDriver, mode: "master"|"slave" = "master") {
        super();
        this.driver = driver;
        this.connection = driver.connection;
        this.broadcaster = new Broadcaster(this);
        this.mode = mode;
    }

    // -------------------------------------------------------------------------
    // Public Methods
    // -------------------------------------------------------------------------

    /**
     * Creates/uses database connection from the connection pool to perform further operations.
     * Returns obtained database connection.
     */
    connect(): Promise<any> {
        if (this.databaseConnection)
            return Promise.resolve(this.databaseConnection);

        if (this.databaseConnectionPromise)
            return this.databaseConnectionPromise;

        if (this.mode === "slave" && this.driver.isReplicated) {

            this.databaseConnectionPromise = this.driver.obtainSlaveConnection().then(connection => {
                this.databaseConnection = connection;
                return this.databaseConnection;
            });

        } else { // master
            this.databaseConnectionPromise = this.driver.obtainMasterConnection().then(connection => {
                this.databaseConnection = connection;
                return this.databaseConnection;
            });
        }

        return this.databaseConnectionPromise;
    }

    /**
     * Releases used database connection.
     * You cannot use query runner methods once its released.
     */
    release(): Promise<void> {
        this.isReleased = true;
        if (this.databaseConnection)
            this.databaseConnection.release();
        return Promise.resolve();
    }

    /**
     * Starts transaction on the current connection.
     */
    async startTransaction(isolationLevel?: IsolationLevel): Promise<void> {
        if (this.isTransactionActive)
            throw new TransactionAlreadyStartedError();

        this.isTransactionActive = true;
        if (isolationLevel) {
            await this.query("SET TRANSACTION ISOLATION LEVEL " + isolationLevel);
            await this.query("START TRANSACTION");
        } else {
            await this.query("START TRANSACTION");
        }
    }

    /**
     * Commits transaction.
     * Error will be thrown if transaction was not started.
     */
    async commitTransaction(): Promise<void> {
        if (!this.isTransactionActive)
            throw new TransactionNotStartedError();

        await this.query("COMMIT");
        this.isTransactionActive = false;
    }

    /**
     * Rollbacks transaction.
     * Error will be thrown if transaction was not started.
     */
    async rollbackTransaction(): Promise<void> {
        if (!this.isTransactionActive)
            throw new TransactionNotStartedError();

        await this.query("ROLLBACK");
        this.isTransactionActive = false;
    }

    /**
     * Executes a raw SQL query.
     */
    query(query: string, parameters?: any[]): Promise<any> {
        if (this.isReleased)
            throw new QueryRunnerAlreadyReleasedError();

        return new Promise(async (ok, fail) => {
            try {
                const databaseConnection = await this.connect();
                this.driver.connection.logger.logQuery(query, parameters, this);
                const queryStartTime = +new Date();
                databaseConnection.query(query, parameters, (err: any, result: any) => {

                    // log slow queries if maxQueryExecution time is set
                    const maxQueryExecutionTime = this.driver.connection.options.maxQueryExecutionTime;
                    const queryEndTime = +new Date();
                    const queryExecutionTime = queryEndTime - queryStartTime;
                    if (maxQueryExecutionTime && queryExecutionTime > maxQueryExecutionTime)
                        this.driver.connection.logger.logQuerySlow(queryExecutionTime, query, parameters, this);

                    if (err) {
                        this.driver.connection.logger.logQueryError(err, query, parameters, this);
                        return fail(new QueryFailedError(query, parameters, err));
                    }

                    ok(result);
                });

            } catch (err) {
                fail(err);
            }
        });
    }

    /**
     * Returns raw data stream.
     */
    stream(query: string, parameters?: any[], onEnd?: Function, onError?: Function): Promise<ReadStream> {
        if (this.isReleased)
            throw new QueryRunnerAlreadyReleasedError();

        return new Promise(async (ok, fail) => {
            try {
                const databaseConnection = await this.connect();
                this.driver.connection.logger.logQuery(query, parameters, this);
                const databaseQuery = databaseConnection.query(query, parameters);
                if (onEnd) databaseQuery.on("end", onEnd);
                if (onError) databaseQuery.on("error", onError);
                ok(databaseQuery.stream());

            } catch (err) {
                fail(err);
            }
        });
    }

    /**
     * Returns all available database names including system databases.
     */
    async getDatabases(): Promise<string[]> {
        throw new NotImplementedError();
    }

    /**
     * Returns all available schema names including system schemas.
     * If database parameter specified, returns schemas of that database.
     */
    async getSchemas(database?: string): Promise<string[]> {
        throw new Error(`MySql driver does not support table schemas`);
    }

    /**
     * Checks if database with the given name exist.
     */
    async hasDatabase(database: string): Promise<boolean> {
        const result = await this.query(`SELECT * FROM \`INFORMATION_SCHEMA\`.\`SCHEMATA\` WHERE \`SCHEMA_NAME\` = '${database}'`);
        return result.length ? true : false;
    }

    /**
     * Checks if schema with the given name exist.
     */
    async hasSchema(schema: string): Promise<boolean> {
        throw new Error(`MySql driver does not support table schemas`);
    }

    /**
     * Checks if table with the given name exist in the database.
     */
    async hasTable(tableOrName: Table|string): Promise<boolean> {
        const parsedTableName = this.parseTableName(tableOrName);
        const sql = `SELECT * FROM \`INFORMATION_SCHEMA\`.\`COLUMNS\` WHERE \`TABLE_SCHEMA\` = '${parsedTableName.database}' AND \`TABLE_NAME\` = '${parsedTableName.tableName}'`;
        const result = await this.query(sql);
        return result.length ? true : false;
    }

    /**
     * Checks if column with the given name exist in the given table.
     */
    async hasColumn(tableOrName: Table|string, column: TableColumn|string): Promise<boolean> {
        const parsedTableName = this.parseTableName(tableOrName);
        const columnName = column instanceof TableColumn ? column.name : column;
        const sql = `SELECT * FROM \`INFORMATION_SCHEMA\`.\`COLUMNS\` WHERE \`TABLE_SCHEMA\` = '${parsedTableName.database}' AND \`TABLE_NAME\` = '${parsedTableName.tableName}' AND \`COLUMN_NAME\` = '${columnName}'`;
        const result = await this.query(sql);
        return result.length ? true : false;
    }

    /**
     * Creates a new database.
     */
    async createDatabase(database: string, ifNotExist?: boolean): Promise<void> {
        const up = ifNotExist ? `CREATE DATABASE IF NOT EXISTS \`${database}\`` : `CREATE DATABASE \`${database}\``;
        const down = `DROP DATABASE \`${database}\``;
        await this.executeQueries(new Query(up), new Query(down));
    }

    /**
     * Drops database.
     */
    async dropDatabase(database: string, ifExist?: boolean): Promise<void> {
        const up = ifExist ? `DROP DATABASE IF EXISTS \`${database}\`` : `DROP DATABASE \`${database}\``;
        const down = `CREATE DATABASE \`${database}\``;
        await this.executeQueries(new Query(up), new Query(down));
    }

    /**
     * Creates a new table schema.
     */
    async createSchema(schema: string, ifNotExist?: boolean): Promise<void> {
        throw new Error(`Schema create queries are not supported by MySql driver.`);
    }

    /**
     * Drops table schema.
     */
    async dropSchema(schemaPath: string, ifExist?: boolean): Promise<void> {
        throw new Error(`Schema drop queries are not supported by MySql driver.`);
    }

    /**
     * Creates a new table.
     */
    async createTable(table: Table, ifNotExist: boolean = false, createForeignKeys: boolean = true): Promise<void> {
        if (ifNotExist) {
            const isTableExist = await this.hasTable(table);
            if (isTableExist) return Promise.resolve();
        }
        const upQueries: Query[] = [];
        const downQueries: Query[] = [];

        upQueries.push(this.createTableSql(table, createForeignKeys));
        downQueries.push(this.dropTableSql(table));

        // we must first drop indices, than drop foreign keys, because drop queries runs in reversed order
        // and foreign keys will be dropped first as indices. This order is very important, because we can't drop index
        // if it related to the foreign key.

        // createTable does not need separate method to create indices, because it create indices in the same query with table creation.
        table.indices.forEach(index => downQueries.push(this.dropIndexSql(table, index)));

        // if createForeignKeys is true, we must drop created foreign keys in down query.
        // createTable does not need separate method to create foreign keys, because it create fk's in the same query with table creation.
        if (createForeignKeys)
            table.foreignKeys.forEach(foreignKey => downQueries.push(this.dropForeignKeySql(table, foreignKey)));

        return this.executeQueries(upQueries, downQueries);
    }

    /**
     * Drop the table.
     */
    async dropTable(target: Table|string, ifExist?: boolean, dropForeignKeys: boolean = true): Promise<void> {
        // It needs because if table does not exist and dropForeignKeys or dropIndices is true, we don't need
        // to perform drop queries for foreign keys and indices.
        if (ifExist) {
            const isTableExist = await this.hasTable(target);
            if (!isTableExist) return Promise.resolve();
        }

        // if dropTable called with dropForeignKeys = true, we must create foreign keys in down query.
        const createForeignKeys: boolean = dropForeignKeys;
        const tableName = target instanceof Table ? target.name : target;
        const table = await this.getCachedTable(tableName);
        const upQueries: Query[] = [];
        const downQueries: Query[] = [];

        if (dropForeignKeys)
            table.foreignKeys.forEach(foreignKey => upQueries.push(this.dropForeignKeySql(table, foreignKey)));

        table.indices.forEach(index => upQueries.push(this.dropIndexSql(table, index)));

        upQueries.push(this.dropTableSql(table));
        downQueries.push(this.createTableSql(table, createForeignKeys));

        await this.executeQueries(upQueries, downQueries);
    }

    /**
     * Creates a new view.
     */
    async createView(view: View): Promise<void> {
        const upQueries: Query[] = [];
        const downQueries: Query[] = [];
        upQueries.push(this.createViewSql(view));
        upQueries.push(await this.insertViewDefinitionSql(view));
        downQueries.push(this.dropViewSql(view));
        downQueries.push(await this.deleteViewDefinitionSql(view));
        await this.executeQueries(upQueries, downQueries);
    }

    /**
     * Drops the view.
     */
    async dropView(target: View|string): Promise<void> {
        const viewName = target instanceof View ? target.name : target;
        const view = await this.getCachedView(viewName);

        const upQueries: Query[] = [];
        const downQueries: Query[] = [];
        upQueries.push(await this.deleteViewDefinitionSql(view));
        upQueries.push(this.dropViewSql(view));
        downQueries.push(await this.insertViewDefinitionSql(view));
        downQueries.push(this.createViewSql(view));
        await this.executeQueries(upQueries, downQueries);
    }

    /**
     * Renames a table.
     */
    async renameTable(oldTableOrName: Table|string, newTableName: string): Promise<void> {
        const upQueries: Query[] = [];
        const downQueries: Query[] = [];
        const oldTable = oldTableOrName instanceof Table ? oldTableOrName : await this.getCachedTable(oldTableOrName);
        const newTable = oldTable.clone();
        const dbName = oldTable.name.indexOf(".") === -1 ? undefined : oldTable.name.split(".")[0];
        newTable.name = dbName ? `${dbName}.${newTableName}` : newTableName;

        // rename table
        upQueries.push(new Query(`RENAME TABLE ${this.escapePath(oldTable.name)} TO ${this.escapePath(newTable.name)}`));
        downQueries.push(new Query(`RENAME TABLE ${this.escapePath(newTable.name)} TO ${this.escapePath(oldTable.name)}`));

        // rename index constraints
        newTable.indices.forEach(index => {
            // build new constraint name
            const columnNames = index.columnNames.map(column => `\`${column}\``).join(", ");
            const newIndexName = this.connection.namingStrategy.indexName(newTable, index.columnNames, index.where);

            // build queries
            let indexType = "";
            if (index.isUnique)
                indexType += "UNIQUE ";
            if (index.isSpatial)
                indexType += "SPATIAL ";
            if (index.isFulltext)
                indexType += "FULLTEXT ";
            const indexParser = index.isFulltext && index.parser ? ` WITH PARSER ${index.parser}` : "";

            upQueries.push(new Query(`ALTER TABLE ${this.escapePath(newTable)} DROP INDEX \`${index.name}\`, ADD ${indexType}INDEX \`${newIndexName}\` (${columnNames})${indexParser}`));
            downQueries.push(new Query(`ALTER TABLE ${this.escapePath(newTable)} DROP INDEX \`${newIndexName}\`, ADD ${indexType}INDEX \`${index.name}\` (${columnNames})${indexParser}`));

            // replace constraint name
            index.name = newIndexName;
        });

        // rename foreign key constraint
        newTable.foreignKeys.forEach(foreignKey => {
            // build new constraint name
            const columnNames = foreignKey.columnNames.map(column => `\`${column}\``).join(", ");
            const referencedColumnNames = foreignKey.referencedColumnNames.map(column => `\`${column}\``).join(",");
            const newForeignKeyName = this.connection.namingStrategy.foreignKeyName(newTable, foreignKey.columnNames, foreignKey.referencedTableName, foreignKey.referencedColumnNames);

            // build queries
            let up = `ALTER TABLE ${this.escapePath(newTable)} DROP FOREIGN KEY \`${foreignKey.name}\`, ADD CONSTRAINT \`${newForeignKeyName}\` FOREIGN KEY (${columnNames}) ` +
                `REFERENCES ${this.escapePath(foreignKey.referencedTableName)}(${referencedColumnNames})`;
            if (foreignKey.onDelete)
                up += ` ON DELETE ${foreignKey.onDelete}`;
            if (foreignKey.onUpdate)
                up += ` ON UPDATE ${foreignKey.onUpdate}`;

            let down = `ALTER TABLE ${this.escapePath(newTable)} DROP FOREIGN KEY \`${newForeignKeyName}\`, ADD CONSTRAINT \`${foreignKey.name}\` FOREIGN KEY (${columnNames}) ` +
                `REFERENCES ${this.escapePath(foreignKey.referencedTableName)}(${referencedColumnNames})`;
            if (foreignKey.onDelete)
                down += ` ON DELETE ${foreignKey.onDelete}`;
            if (foreignKey.onUpdate)
                down += ` ON UPDATE ${foreignKey.onUpdate}`;

            upQueries.push(new Query(up));
            downQueries.push(new Query(down));

            // replace constraint name
            foreignKey.name = newForeignKeyName;
        });

        await this.executeQueries(upQueries, downQueries);

        // rename old table and replace it in cached tabled;
        oldTable.name = newTable.name;
        this.replaceCachedTable(oldTable, newTable);
    }

    /**
     * Creates a new column from the column in the table.
     */
    async addColumn(tableOrName: Table|string, column: TableColumn): Promise<void> {
        const table = tableOrName instanceof Table ? tableOrName : await this.getCachedTable(tableOrName);
        const clonedTable = table.clone();
        const upQueries: Query[] = [];
        const downQueries: Query[] = [];
        const skipColumnLevelPrimary = clonedTable.primaryColumns.length > 0;

        upQueries.push(new Query(`ALTER TABLE ${this.escapePath(table)} ADD ${this.buildCreateColumnSql(column, skipColumnLevelPrimary, false)}`));
        downQueries.push(new Query(`ALTER TABLE ${this.escapePath(table)} DROP COLUMN \`${column.name}\``));

        // create or update primary key constraint
        if (column.isPrimary && skipColumnLevelPrimary) {
            // if we already have generated column, we must temporary drop AUTO_INCREMENT property.
            const generatedColumn = clonedTable.columns.find(column => column.isGenerated && column.generationStrategy === "increment");
            if (generatedColumn) {
                const nonGeneratedColumn = generatedColumn.clone();
                nonGeneratedColumn.isGenerated = false;
                nonGeneratedColumn.generationStrategy = undefined;
                upQueries.push(new Query(`ALTER TABLE ${this.escapePath(table)} CHANGE \`${column.name}\` ${this.buildCreateColumnSql(nonGeneratedColumn, true)}`));
                downQueries.push(new Query(`ALTER TABLE ${this.escapePath(table)} CHANGE \`${nonGeneratedColumn.name}\` ${this.buildCreateColumnSql(column, true)}`));
            }

            const primaryColumns = clonedTable.primaryColumns;
            let columnNames = primaryColumns.map(column => `\`${column.name}\``).join(", ");
            upQueries.push(new Query(`ALTER TABLE ${this.escapePath(table)} DROP PRIMARY KEY`));
            downQueries.push(new Query(`ALTER TABLE ${this.escapePath(table)} ADD PRIMARY KEY (${columnNames})`));

            primaryColumns.push(column);
            columnNames = primaryColumns.map(column => `\`${column.name}\``).join(", ");
            upQueries.push(new Query(`ALTER TABLE ${this.escapePath(table)} ADD PRIMARY KEY (${columnNames})`));
            downQueries.push(new Query(`ALTER TABLE ${this.escapePath(table)} DROP PRIMARY KEY`));

            // if we previously dropped AUTO_INCREMENT property, we must bring it back
            if (generatedColumn) {
                const nonGeneratedColumn = generatedColumn.clone();
                nonGeneratedColumn.isGenerated = false;
                nonGeneratedColumn.generationStrategy = undefined;
                upQueries.push(new Query(`ALTER TABLE ${this.escapePath(table)} CHANGE \`${nonGeneratedColumn.name}\` ${this.buildCreateColumnSql(column, true)}`));
                downQueries.push(new Query(`ALTER TABLE ${this.escapePath(table)} CHANGE \`${column.name}\` ${this.buildCreateColumnSql(nonGeneratedColumn, true)}`));
            }
        }

        // create column index
        const columnIndex = clonedTable.indices.find(index => index.columnNames.length === 1 && index.columnNames[0] === column.name);
        if (columnIndex) {
            upQueries.push(this.createIndexSql(table, columnIndex));
            downQueries.push(this.dropIndexSql(table, columnIndex));

        } else if (column.isUnique) {
            const uniqueIndex = new TableIndex({
                name: this.connection.namingStrategy.indexName(table.name, [column.name]),
                columnNames: [column.name],
                isUnique: true
            });
            clonedTable.indices.push(uniqueIndex);
            clonedTable.uniques.push(new TableUnique({
                name: uniqueIndex.name,
                columnNames: uniqueIndex.columnNames
            }));
            upQueries.push(new Query(`ALTER TABLE ${this.escapePath(table)} ADD UNIQUE INDEX \`${uniqueIndex.name}\` (\`${column.name}\`)`));
            downQueries.push(new Query(`ALTER TABLE ${this.escapePath(table)} DROP INDEX \`${uniqueIndex.name}\``));
        }

        await this.executeQueries(upQueries, downQueries);

        clonedTable.addColumn(column);
        this.replaceCachedTable(table, clonedTable);
    }

    /**
     * Creates a new columns from the column in the table.
     */
    async addColumns(tableOrName: Table|string, columns: TableColumn[]): Promise<void> {
        await PromiseUtils.runInSequence(columns, column => this.addColumn(tableOrName, column));
    }

    /**
     * Renames column in the given table.
     */
    async renameColumn(tableOrName: Table|string, oldTableColumnOrName: TableColumn|string, newTableColumnOrName: TableColumn|string): Promise<void> {
        const table = tableOrName instanceof Table ? tableOrName : await this.getCachedTable(tableOrName);
        const oldColumn = oldTableColumnOrName instanceof TableColumn ? oldTableColumnOrName : table.columns.find(c => c.name === oldTableColumnOrName);
        if (!oldColumn)
            throw new Error(`Column "${oldTableColumnOrName}" was not found in the "${table.name}" table.`);

        let newColumn: TableColumn|undefined = undefined;
        if (newTableColumnOrName instanceof TableColumn) {
            newColumn = newTableColumnOrName;
        } else {
            newColumn = oldColumn.clone();
            newColumn.name = newTableColumnOrName;
        }

        await this.changeColumn(table, oldColumn, newColumn);
    }

    /**
     * Changes a column in the table.
     */
    async changeColumn(tableOrName: Table|string, oldColumnOrName: TableColumn|string, newColumn: TableColumn): Promise<void> {
        const table = tableOrName instanceof Table ? tableOrName : await this.getCachedTable(tableOrName);
        let clonedTable = table.clone();
        const upQueries: Query[] = [];
        const downQueries: Query[] = [];

        const oldColumn = oldColumnOrName instanceof TableColumn
            ? oldColumnOrName
            : table.columns.find(column => column.name === oldColumnOrName);
        if (!oldColumn)
            throw new Error(`Column "${oldColumnOrName}" was not found in the "${table.name}" table.`);

        if ((newColumn.isGenerated !== oldColumn.isGenerated && newColumn.generationStrategy !== "uuid")
            || oldColumn.type !== newColumn.type
            || oldColumn.length !== newColumn.length
            || oldColumn.generatedType !== newColumn.generatedType) {
            await this.dropColumn(table, oldColumn);
            await this.addColumn(table, newColumn);

            // update cloned table
            clonedTable = table.clone();

        } else {
            if (newColumn.name !== oldColumn.name) {
                // We don't change any column properties, just rename it.
                upQueries.push(new Query(`ALTER TABLE ${this.escapePath(table)} CHANGE \`${oldColumn.name}\` \`${newColumn.name}\` ${this.buildCreateColumnSql(oldColumn, true, true)}`));
                downQueries.push(new Query(`ALTER TABLE ${this.escapePath(table)} CHANGE \`${newColumn.name}\` \`${oldColumn.name}\` ${this.buildCreateColumnSql(oldColumn, true, true)}`));

                // rename index constraints
                clonedTable.findColumnIndices(oldColumn).forEach(index => {
                    // build new constraint name
                    index.columnNames.splice(index.columnNames.indexOf(oldColumn.name), 1);
                    index.columnNames.push(newColumn.name);
                    const columnNames = index.columnNames.map(column => `\`${column}\``).join(", ");
                    const newIndexName = this.connection.namingStrategy.indexName(clonedTable, index.columnNames, index.where);

                    // build queries
                    let indexType = "";
                    if (index.isUnique)
                        indexType += "UNIQUE ";
                    if (index.isSpatial)
                        indexType += "SPATIAL ";
                    if (index.isFulltext)
                        indexType += "FULLTEXT ";
                    const indexParser = index.isFulltext && index.parser ? ` WITH PARSER ${index.parser}` : "";

                    upQueries.push(new Query(`ALTER TABLE ${this.escapePath(table)} DROP INDEX \`${index.name}\`, ADD ${indexType}INDEX \`${newIndexName}\` (${columnNames})${indexParser}`));
                    downQueries.push(new Query(`ALTER TABLE ${this.escapePath(table)} DROP INDEX \`${newIndexName}\`, ADD ${indexType}INDEX \`${index.name}\` (${columnNames})${indexParser}`));

                    // replace constraint name
                    index.name = newIndexName;
                });

                // rename foreign key constraints
                clonedTable.findColumnForeignKeys(oldColumn).forEach(foreignKey => {
                    // build new constraint name
                    foreignKey.columnNames.splice(foreignKey.columnNames.indexOf(oldColumn.name), 1);
                    foreignKey.columnNames.push(newColumn.name);
                    const columnNames = foreignKey.columnNames.map(column => `\`${column}\``).join(", ");
                    const referencedColumnNames = foreignKey.referencedColumnNames.map(column => `\`${column}\``).join(",");
                    const newForeignKeyName = this.connection.namingStrategy.foreignKeyName(clonedTable, foreignKey.columnNames, foreignKey.referencedTableName, foreignKey.referencedColumnNames);

                    // build queries
                    let up = `ALTER TABLE ${this.escapePath(table)} DROP FOREIGN KEY \`${foreignKey.name}\`, ADD CONSTRAINT \`${newForeignKeyName}\` FOREIGN KEY (${columnNames}) ` +
                        `REFERENCES ${this.escapePath(foreignKey.referencedTableName)}(${referencedColumnNames})`;
                    if (foreignKey.onDelete)
                        up += ` ON DELETE ${foreignKey.onDelete}`;
                    if (foreignKey.onUpdate)
                        up += ` ON UPDATE ${foreignKey.onUpdate}`;

                    let down = `ALTER TABLE ${this.escapePath(table)} DROP FOREIGN KEY \`${newForeignKeyName}\`, ADD CONSTRAINT \`${foreignKey.name}\` FOREIGN KEY (${columnNames}) ` +
                        `REFERENCES ${this.escapePath(foreignKey.referencedTableName)}(${referencedColumnNames})`;
                    if (foreignKey.onDelete)
                        down += ` ON DELETE ${foreignKey.onDelete}`;
                    if (foreignKey.onUpdate)
                        down += ` ON UPDATE ${foreignKey.onUpdate}`;

                    upQueries.push(new Query(up));
                    downQueries.push(new Query(down));

                    // replace constraint name
                    foreignKey.name = newForeignKeyName;
                });

                // rename old column in the Table object
                const oldTableColumn = clonedTable.columns.find(column => column.name === oldColumn.name);
                clonedTable.columns[clonedTable.columns.indexOf(oldTableColumn!)].name = newColumn.name;
                oldColumn.name = newColumn.name;
            }

            if (this.isColumnChanged(oldColumn, newColumn, true)) {
                upQueries.push(new Query(`ALTER TABLE ${this.escapePath(table)} CHANGE \`${oldColumn.name}\` ${this.buildCreateColumnSql(newColumn, true)}`));
                downQueries.push(new Query(`ALTER TABLE ${this.escapePath(table)} CHANGE \`${newColumn.name}\` ${this.buildCreateColumnSql(oldColumn, true)}`));
            }

            if (newColumn.isPrimary !== oldColumn.isPrimary) {
                // if table have generated column, we must drop AUTO_INCREMENT before changing primary constraints.
                const generatedColumn = clonedTable.columns.find(column => column.isGenerated && column.generationStrategy === "increment");
                if (generatedColumn) {
                    const nonGeneratedColumn = generatedColumn.clone();
                    nonGeneratedColumn.isGenerated = false;
                    nonGeneratedColumn.generationStrategy = undefined;

                    upQueries.push(new Query(`ALTER TABLE ${this.escapePath(table)} CHANGE \`${generatedColumn.name}\` ${this.buildCreateColumnSql(nonGeneratedColumn, true)}`));
                    downQueries.push(new Query(`ALTER TABLE ${this.escapePath(table)} CHANGE \`${nonGeneratedColumn.name}\` ${this.buildCreateColumnSql(generatedColumn, true)}`));
                }

                const primaryColumns = clonedTable.primaryColumns;

                // if primary column state changed, we must always drop existed constraint.
                if (primaryColumns.length > 0) {
                    const columnNames = primaryColumns.map(column => `\`${column.name}\``).join(", ");
                    upQueries.push(new Query(`ALTER TABLE ${this.escapePath(table)} DROP PRIMARY KEY`));
                    downQueries.push(new Query(`ALTER TABLE ${this.escapePath(table)} ADD PRIMARY KEY (${columnNames})`));
                }

                if (newColumn.isPrimary === true) {
                    primaryColumns.push(newColumn);
                    // update column in table
                    const column = clonedTable.columns.find(column => column.name === newColumn.name);
                    column!.isPrimary = true;
                    const columnNames = primaryColumns.map(column => `\`${column.name}\``).join(", ");
                    upQueries.push(new Query(`ALTER TABLE ${this.escapePath(table)} ADD PRIMARY KEY (${columnNames})`));
                    downQueries.push(new Query(`ALTER TABLE ${this.escapePath(table)} DROP PRIMARY KEY`));

                } else {
                    const primaryColumn = primaryColumns.find(c => c.name === newColumn.name);
                    primaryColumns.splice(primaryColumns.indexOf(primaryColumn!), 1);
                    // update column in table
                    const column = clonedTable.columns.find(column => column.name === newColumn.name);
                    column!.isPrimary = false;

                    // if we have another primary keys, we must recreate constraint.
                    if (primaryColumns.length > 0) {
                        const columnNames = primaryColumns.map(column => `\`${column.name}\``).join(", ");
                        upQueries.push(new Query(`ALTER TABLE ${this.escapePath(table)} ADD PRIMARY KEY (${columnNames})`));
                        downQueries.push(new Query(`ALTER TABLE ${this.escapePath(table)} DROP PRIMARY KEY`));
                    }
                }

                // if we have generated column, and we dropped AUTO_INCREMENT property before, we must bring it back
                if (generatedColumn) {
                    const nonGeneratedColumn = generatedColumn.clone();
                    nonGeneratedColumn.isGenerated = false;
                    nonGeneratedColumn.generationStrategy = undefined;

                    upQueries.push(new Query(`ALTER TABLE ${this.escapePath(table)} CHANGE \`${nonGeneratedColumn.name}\` ${this.buildCreateColumnSql(generatedColumn, true)}`));
                    downQueries.push(new Query(`ALTER TABLE ${this.escapePath(table)} CHANGE \`${generatedColumn.name}\` ${this.buildCreateColumnSql(nonGeneratedColumn, true)}`));
                }
            }

            if (newColumn.isUnique !== oldColumn.isUnique) {
                if (newColumn.isUnique === true) {
                    const uniqueIndex = new TableIndex({
                        name: this.connection.namingStrategy.indexName(table.name, [newColumn.name]),
                        columnNames: [newColumn.name],
                        isUnique: true
                    });
                    clonedTable.indices.push(uniqueIndex);
                    clonedTable.uniques.push(new TableUnique({
                        name: uniqueIndex.name,
                        columnNames: uniqueIndex.columnNames
                    }));
                    upQueries.push(new Query(`ALTER TABLE ${this.escapePath(table)} ADD UNIQUE INDEX \`${uniqueIndex.name}\` (\`${newColumn.name}\`)`));
                    downQueries.push(new Query(`ALTER TABLE ${this.escapePath(table)} DROP INDEX \`${uniqueIndex.name}\``));

                } else {
                    const uniqueIndex = clonedTable.indices.find(index => {
                        return index.columnNames.length === 1 && index.isUnique === true && !!index.columnNames.find(columnName => columnName === newColumn.name);
                    });
                    clonedTable.indices.splice(clonedTable.indices.indexOf(uniqueIndex!), 1);

                    const tableUnique = clonedTable.uniques.find(unique => unique.name === uniqueIndex!.name);
                    clonedTable.uniques.splice(clonedTable.uniques.indexOf(tableUnique!), 1);

                    upQueries.push(new Query(`ALTER TABLE ${this.escapePath(table)} DROP INDEX \`${uniqueIndex!.name}\``));
                    downQueries.push(new Query(`ALTER TABLE ${this.escapePath(table)} ADD UNIQUE INDEX \`${uniqueIndex!.name}\` (\`${newColumn.name}\`)`));
                }
            }
        }

        await this.executeQueries(upQueries, downQueries);
        this.replaceCachedTable(table, clonedTable);
    }

    /**
     * Changes a column in the table.
     */
    async changeColumns(tableOrName: Table|string, changedColumns: { newColumn: TableColumn, oldColumn: TableColumn }[]): Promise<void> {
        await PromiseUtils.runInSequence(changedColumns, changedColumn => this.changeColumn(tableOrName, changedColumn.oldColumn, changedColumn.newColumn));
    }

    /**
     * Drops column in the table.
     */
    async dropColumn(tableOrName: Table|string, columnOrName: TableColumn|string): Promise<void> {
        const table = tableOrName instanceof Table ? tableOrName : await this.getCachedTable(tableOrName);
        const column = columnOrName instanceof TableColumn ? columnOrName : table.findColumnByName(columnOrName);
        if (!column)
            throw new Error(`Column "${columnOrName}" was not found in table "${table.name}"`);

        const clonedTable = table.clone();
        const upQueries: Query[] = [];
        const downQueries: Query[] = [];

        // drop primary key constraint
        if (column.isPrimary) {
            // if table have generated column, we must drop AUTO_INCREMENT before changing primary constraints.
            const generatedColumn = clonedTable.columns.find(column => column.isGenerated && column.generationStrategy === "increment");
            if (generatedColumn) {
                const nonGeneratedColumn = generatedColumn.clone();
                nonGeneratedColumn.isGenerated = false;
                nonGeneratedColumn.generationStrategy = undefined;

                upQueries.push(new Query(`ALTER TABLE ${this.escapePath(table)} CHANGE \`${generatedColumn.name}\` ${this.buildCreateColumnSql(nonGeneratedColumn, true)}`));
                downQueries.push(new Query(`ALTER TABLE ${this.escapePath(table)} CHANGE \`${nonGeneratedColumn.name}\` ${this.buildCreateColumnSql(generatedColumn, true)}`));
            }

            // dropping primary key constraint
            const columnNames = clonedTable.primaryColumns.map(primaryColumn => `\`${primaryColumn.name}\``).join(", ");
            upQueries.push(new Query(`ALTER TABLE ${this.escapePath(clonedTable)} DROP PRIMARY KEY`));
            downQueries.push(new Query(`ALTER TABLE ${this.escapePath(clonedTable)} ADD PRIMARY KEY (${columnNames})`));

            // update column in table
            const tableColumn = clonedTable.findColumnByName(column.name);
            tableColumn!.isPrimary = false;

            // if primary key have multiple columns, we must recreate it without dropped column
            if (clonedTable.primaryColumns.length > 0) {
                const columnNames = clonedTable.primaryColumns.map(primaryColumn => `\`${primaryColumn.name}\``).join(", ");
                upQueries.push(new Query(`ALTER TABLE ${this.escapePath(clonedTable)} ADD PRIMARY KEY (${columnNames})`));
                downQueries.push(new Query(`ALTER TABLE ${this.escapePath(clonedTable)} DROP PRIMARY KEY`));
            }

            // if we have generated column, and we dropped AUTO_INCREMENT property before, and this column is not current dropping column, we must bring it back
            if (generatedColumn && generatedColumn.name !== column.name) {
                const nonGeneratedColumn = generatedColumn.clone();
                nonGeneratedColumn.isGenerated = false;
                nonGeneratedColumn.generationStrategy = undefined;

                upQueries.push(new Query(`ALTER TABLE ${this.escapePath(table)} CHANGE \`${nonGeneratedColumn.name}\` ${this.buildCreateColumnSql(generatedColumn, true)}`));
                downQueries.push(new Query(`ALTER TABLE ${this.escapePath(table)} CHANGE \`${generatedColumn.name}\` ${this.buildCreateColumnSql(nonGeneratedColumn, true)}`));
            }
        }

        // drop column index
        const columnIndex = clonedTable.indices.find(index => index.columnNames.length === 1 && index.columnNames[0] === column.name);
        if (columnIndex) {
            clonedTable.indices.splice(clonedTable.indices.indexOf(columnIndex), 1);
            upQueries.push(this.dropIndexSql(table, columnIndex));
            downQueries.push(this.createIndexSql(table, columnIndex));

        } else if (column.isUnique) {
            // we splice constraints both from table uniques and indices.
            const uniqueName = this.connection.namingStrategy.uniqueConstraintName(table.name, [column.name]);
            const foundUnique = clonedTable.uniques.find(unique => unique.name === uniqueName);
            if (foundUnique)
                clonedTable.uniques.splice(clonedTable.uniques.indexOf(foundUnique), 1);

            const indexName = this.connection.namingStrategy.indexName(table.name, [column.name]);
            const foundIndex = clonedTable.indices.find(index => index.name === indexName);
            if (foundIndex)
                clonedTable.indices.splice(clonedTable.indices.indexOf(foundIndex), 1);

            upQueries.push(new Query(`ALTER TABLE ${this.escapePath(table)} DROP INDEX \`${indexName}\``));
            downQueries.push(new Query(`ALTER TABLE ${this.escapePath(table)} ADD UNIQUE INDEX \`${indexName}\` (\`${column.name}\`)`));
        }

        upQueries.push(new Query(`ALTER TABLE ${this.escapePath(table)} DROP COLUMN \`${column.name}\``));
        downQueries.push(new Query(`ALTER TABLE ${this.escapePath(table)} ADD ${this.buildCreateColumnSql(column, true)}`));

        await this.executeQueries(upQueries, downQueries);

        clonedTable.removeColumn(column);
        this.replaceCachedTable(table, clonedTable);
    }

    /**
     * Drops the columns in the table.
     */
    async dropColumns(tableOrName: Table|string, columns: TableColumn[]): Promise<void> {
        await PromiseUtils.runInSequence(columns, column => this.dropColumn(tableOrName, column));
    }

    /**
     * Creates a new primary key.
     */
    async createPrimaryKey(tableOrName: Table|string, columnNames: string[]): Promise<void> {
        const table = tableOrName instanceof Table ? tableOrName : await this.getCachedTable(tableOrName);
        const clonedTable = table.clone();

        const up = this.createPrimaryKeySql(table, columnNames);
        const down = this.dropPrimaryKeySql(table);

        await this.executeQueries(up, down);
        clonedTable.columns.forEach(column => {
            if (columnNames.find(columnName => columnName === column.name))
                column.isPrimary = true;
        });
        this.replaceCachedTable(table, clonedTable);
    }

    /**
     * Updates composite primary keys.
     */
    async updatePrimaryKeys(tableOrName: Table|string, columns: TableColumn[]): Promise<void> {
        const table = tableOrName instanceof Table ? tableOrName : await this.getCachedTable(tableOrName);
        const clonedTable = table.clone();
        const columnNames = columns.map(column => column.name);
        const upQueries: Query[] = [];
        const downQueries: Query[] = [];

        // if table have generated column, we must drop AUTO_INCREMENT before changing primary constraints.
        const generatedColumn = clonedTable.columns.find(column => column.isGenerated && column.generationStrategy === "increment");
        if (generatedColumn) {
            const nonGeneratedColumn = generatedColumn.clone();
            nonGeneratedColumn.isGenerated = false;
            nonGeneratedColumn.generationStrategy = undefined;

            upQueries.push(new Query(`ALTER TABLE ${this.escapePath(table)} CHANGE \`${generatedColumn.name}\` ${this.buildCreateColumnSql(nonGeneratedColumn, true)}`));
            downQueries.push(new Query(`ALTER TABLE ${this.escapePath(table)} CHANGE \`${nonGeneratedColumn.name}\` ${this.buildCreateColumnSql(generatedColumn, true)}`));
        }

        // if table already have primary columns, we must drop them.
        const primaryColumns = clonedTable.primaryColumns;
        if (primaryColumns.length > 0) {
            const columnNames = primaryColumns.map(column => `\`${column.name}\``).join(", ");
            upQueries.push(new Query(`ALTER TABLE ${this.escapePath(table)} DROP PRIMARY KEY`));
            downQueries.push(new Query(`ALTER TABLE ${this.escapePath(table)} ADD PRIMARY KEY (${columnNames})`));
        }

        // update columns in table.
        clonedTable.columns
            .filter(column => columnNames.indexOf(column.name) !== -1)
            .forEach(column => column.isPrimary = true);

        const columnNamesString = columnNames.map(columnName => `\`${columnName}\``).join(", ");
        upQueries.push(new Query(`ALTER TABLE ${this.escapePath(table)} ADD PRIMARY KEY (${columnNamesString})`));
        downQueries.push(new Query(`ALTER TABLE ${this.escapePath(table)} DROP PRIMARY KEY`));

        // if we already have generated column or column is changed to generated, and we dropped AUTO_INCREMENT property before, we must bring it back
        const newOrExistGeneratedColumn = generatedColumn ? generatedColumn : columns.find(column => column.isGenerated && column.generationStrategy === "increment");
        if (newOrExistGeneratedColumn) {
            const nonGeneratedColumn = newOrExistGeneratedColumn.clone();
            nonGeneratedColumn.isGenerated = false;
            nonGeneratedColumn.generationStrategy = undefined;

            upQueries.push(new Query(`ALTER TABLE ${this.escapePath(table)} CHANGE \`${nonGeneratedColumn.name}\` ${this.buildCreateColumnSql(newOrExistGeneratedColumn, true)}`));
            downQueries.push(new Query(`ALTER TABLE ${this.escapePath(table)} CHANGE \`${newOrExistGeneratedColumn.name}\` ${this.buildCreateColumnSql(nonGeneratedColumn, true)}`));

            // if column changed to generated, we must update it in table
            const changedGeneratedColumn = clonedTable.columns.find(column => column.name === newOrExistGeneratedColumn.name);
            changedGeneratedColumn!.isGenerated = true;
            changedGeneratedColumn!.generationStrategy = "increment";
        }

        await this.executeQueries(upQueries, downQueries);
        this.replaceCachedTable(table, clonedTable);
    }

    /**
     * Drops a primary key.
     */
    async dropPrimaryKey(tableOrName: Table|string): Promise<void> {
        const table = tableOrName instanceof Table ? tableOrName : await this.getCachedTable(tableOrName);
        const up = this.dropPrimaryKeySql(table);
        const down = this.createPrimaryKeySql(table, table.primaryColumns.map(column => column.name));
        await this.executeQueries(up, down);
        table.primaryColumns.forEach(column => {
            column.isPrimary = false;
        });
    }

    /**
     * Creates a new unique constraint.
     */
    async createUniqueConstraint(tableOrName: Table|string, uniqueConstraint: TableUnique): Promise<void> {
        throw new Error(`MySql does not support unique constraints. Use unique index instead.`);
    }

    /**
     * Creates a new unique constraints.
     */
    async createUniqueConstraints(tableOrName: Table|string, uniqueConstraints: TableUnique[]): Promise<void> {
        throw new Error(`MySql does not support unique constraints. Use unique index instead.`);
    }

    /**
     * Drops an unique constraint.
     */
    async dropUniqueConstraint(tableOrName: Table|string, uniqueOrName: TableUnique|string): Promise<void> {
        throw new Error(`MySql does not support unique constraints. Use unique index instead.`);
    }

    /**
     * Drops an unique constraints.
     */
    async dropUniqueConstraints(tableOrName: Table|string, uniqueConstraints: TableUnique[]): Promise<void> {
        throw new Error(`MySql does not support unique constraints. Use unique index instead.`);
    }

    /**
     * Creates a new check constraint.
     */
    async createCheckConstraint(tableOrName: Table|string, checkConstraint: TableCheck): Promise<void> {
        throw new Error(`MySql does not support check constraints.`);
    }

    /**
     * Creates a new check constraints.
     */
    async createCheckConstraints(tableOrName: Table|string, checkConstraints: TableCheck[]): Promise<void> {
        throw new Error(`MySql does not support check constraints.`);
    }

    /**
     * Drops check constraint.
     */
    async dropCheckConstraint(tableOrName: Table|string, checkOrName: TableCheck|string): Promise<void> {
        throw new Error(`MySql does not support check constraints.`);
    }

    /**
     * Drops check constraints.
     */
    async dropCheckConstraints(tableOrName: Table|string, checkConstraints: TableCheck[]): Promise<void> {
        throw new Error(`MySql does not support check constraints.`);
    }

    /**
     * Creates a new exclusion constraint.
     */
    async createExclusionConstraint(tableOrName: Table|string, exclusionConstraint: TableExclusion): Promise<void> {
        throw new Error(`MySql does not support exclusion constraints.`);
    }

    /**
     * Creates a new exclusion constraints.
     */
    async createExclusionConstraints(tableOrName: Table|string, exclusionConstraints: TableExclusion[]): Promise<void> {
        throw new Error(`MySql does not support exclusion constraints.`);
    }

    /**
     * Drops exclusion constraint.
     */
    async dropExclusionConstraint(tableOrName: Table|string, exclusionOrName: TableExclusion|string): Promise<void> {
        throw new Error(`MySql does not support exclusion constraints.`);
    }

    /**
     * Drops exclusion constraints.
     */
    async dropExclusionConstraints(tableOrName: Table|string, exclusionConstraints: TableExclusion[]): Promise<void> {
        throw new Error(`MySql does not support exclusion constraints.`);
    }

    /**
     * Creates a new foreign key.
     */
    async createForeignKey(tableOrName: Table|string, foreignKey: TableForeignKey): Promise<void> {
        const table = tableOrName instanceof Table ? tableOrName : await this.getCachedTable(tableOrName);

        // new FK may be passed without name. In this case we generate FK name manually.
        if (!foreignKey.name)
            foreignKey.name = this.connection.namingStrategy.foreignKeyName(table.name, foreignKey.columnNames, foreignKey.referencedTableName, foreignKey.referencedColumnNames);

        const up = this.createForeignKeySql(table, foreignKey);
        const down = this.dropForeignKeySql(table, foreignKey);
        await this.executeQueries(up, down);
        table.addForeignKey(foreignKey);
    }

    /**
     * Creates a new foreign keys.
     */
    async createForeignKeys(tableOrName: Table|string, foreignKeys: TableForeignKey[]): Promise<void> {
        const promises = foreignKeys.map(foreignKey => this.createForeignKey(tableOrName, foreignKey));
        await Promise.all(promises);
    }

    /**
     * Drops a foreign key.
     */
    async dropForeignKey(tableOrName: Table|string, foreignKeyOrName: TableForeignKey|string): Promise<void> {
        const table = tableOrName instanceof Table ? tableOrName : await this.getCachedTable(tableOrName);
        const foreignKey = foreignKeyOrName instanceof TableForeignKey ? foreignKeyOrName : table.foreignKeys.find(fk => fk.name === foreignKeyOrName);
        if (!foreignKey)
            throw new Error(`Supplied foreign key was not found in table ${table.name}`);

        const up = this.dropForeignKeySql(table, foreignKey);
        const down = this.createForeignKeySql(table, foreignKey);
        await this.executeQueries(up, down);
        table.removeForeignKey(foreignKey);
    }

    /**
     * Drops a foreign keys from the table.
     */
    async dropForeignKeys(tableOrName: Table|string, foreignKeys: TableForeignKey[]): Promise<void> {
        const promises = foreignKeys.map(foreignKey => this.dropForeignKey(tableOrName, foreignKey));
        await Promise.all(promises);
    }

    /**
     * Creates a new index.
     */
    async createIndex(tableOrName: Table|string, index: TableIndex): Promise<void> {
        const table = tableOrName instanceof Table ? tableOrName : await this.getCachedTable(tableOrName);

        // new index may be passed without name. In this case we generate index name manually.
        if (!index.name)
            index.name = this.connection.namingStrategy.indexName(table.name, index.columnNames, index.where);

        const up = this.createIndexSql(table, index);
        const down = this.dropIndexSql(table, index);
        await this.executeQueries(up, down);
        table.addIndex(index, true);
    }

    /**
     * Creates a new indices
     */
    async createIndices(tableOrName: Table|string, indices: TableIndex[]): Promise<void> {
        const promises = indices.map(index => this.createIndex(tableOrName, index));
        await Promise.all(promises);
    }

    /**
     * Drops an index.
     */
    async dropIndex(tableOrName: Table|string, indexOrName: TableIndex|string): Promise<void> {
        const table = tableOrName instanceof Table ? tableOrName : await this.getCachedTable(tableOrName);
        const index = indexOrName instanceof TableIndex ? indexOrName : table.indices.find(i => i.name === indexOrName);
        if (!index)
            throw new Error(`Supplied index was not found in table ${table.name}`);

        const up = this.dropIndexSql(table, index);
        const down = this.createIndexSql(table, index);
        await this.executeQueries(up, down);
        table.removeIndex(index, true);
    }

    /**
     * Drops an indices from the table.
     */
    async dropIndices(tableOrName: Table|string, indices: TableIndex[]): Promise<void> {
        const promises = indices.map(index => this.dropIndex(tableOrName, index));
        await Promise.all(promises);
    }

    /**
     * Clears all table contents.
     * Note: this operation uses SQL's TRUNCATE query which cannot be reverted in transactions.
     */
    async clearTable(tableOrName: Table|string): Promise<void> {
        await this.query(`TRUNCATE TABLE ${this.escapePath(tableOrName)}`);
    }

    /**
     * Removes all tables from the currently connected database.
     * Be careful using this method and avoid using it in production or migrations
     * (because it can clear all your database).
     */
    async clearDatabase(database?: string): Promise<void> {
        const dbName = database ? database : this.driver.database;
        if (dbName) {
            const isDatabaseExist = await this.hasDatabase(dbName);
            if (!isDatabaseExist)
                return Promise.resolve();
        } else {
            throw new Error(`Can not clear database. No database is specified`);
        }

        await this.startTransaction();
        try {

            const selectViewDropsQuery = `SELECT concat('DROP VIEW IF EXISTS \`', table_schema, '\`.\`', table_name, '\`') AS \`query\` FROM \`INFORMATION_SCHEMA\`.\`VIEWS\` WHERE \`TABLE_SCHEMA\` = '${dbName}'`;
            const dropViewQueries: ObjectLiteral[] = await this.query(selectViewDropsQuery);
            await Promise.all(dropViewQueries.map(q => this.query(q["query"])));

            const disableForeignKeysCheckQuery = `SET FOREIGN_KEY_CHECKS = 0;`;
            const dropTablesQuery = `SELECT concat('DROP TABLE IF EXISTS \`', table_schema, '\`.\`', table_name, '\`') AS \`query\` FROM \`INFORMATION_SCHEMA\`.\`TABLES\` WHERE \`TABLE_SCHEMA\` = '${dbName}'`;
            const enableForeignKeysCheckQuery = `SET FOREIGN_KEY_CHECKS = 1;`;

            await this.query(disableForeignKeysCheckQuery);
            const dropQueries: ObjectLiteral[] = await this.query(dropTablesQuery);
            await Promise.all(dropQueries.map(query => this.query(query["query"])));
            await this.query(enableForeignKeysCheckQuery);

            await this.commitTransaction();

        } catch (error) {
            try { // we throw original error even if rollback thrown an error
                await this.rollbackTransaction();
            } catch (rollbackError) { }
            throw error;
        }
    }

    // -------------------------------------------------------------------------
    // Protected Methods
    // -------------------------------------------------------------------------

    /**
     * Returns current database.
     */
    protected async getCurrentDatabase(): Promise<string> {
        const currentDBQuery = await this.query(`SELECT DATABASE() AS \`db_name\``);
        return currentDBQuery[0]["db_name"];
    }

    protected async loadViews(viewNames: string[]): Promise<View[]> {
        const hasTable = await this.hasTable(this.getTypeormMetadataTableName());
        if (!hasTable)
            return Promise.resolve([]);

        const currentDatabase = await this.getCurrentDatabase();
        const viewsCondition = viewNames.map(tableName => {
            let [database, name] = tableName.split(".");
            if (!name) {
                name = database;
                database = this.driver.database || currentDatabase;
            }
            return `(\`t\`.\`schema\` = '${database}' AND \`t\`.\`name\` = '${name}')`;
        }).join(" OR ");

        const query = `SELECT \`t\`.*, \`v\`.\`check_option\` FROM ${this.escapePath(this.getTypeormMetadataTableName())} \`t\` ` +
            `INNER JOIN \`information_schema\`.\`views\` \`v\` ON \`v\`.\`table_schema\` = \`t\`.\`schema\` AND \`v\`.\`table_name\` = \`t\`.\`name\` WHERE \`t\`.\`type\` = 'VIEW' ${viewsCondition ? `AND (${viewsCondition})` : ""}`;
        const dbViews = await this.query(query);
        return dbViews.map((dbView: any) => {
            const view = new View();
            const db = dbView["schema"] === currentDatabase ? undefined : dbView["schema"];
            view.name = this.driver.buildTableName(dbView["name"], undefined, db);
            view.expression = dbView["value"];
            return view;
        });
    }

    /**
     * Loads all tables (with given names) from the database and creates a Table from them.
     */
    protected async loadTables(tableNames: string[]): Promise<Table[]> {

        // if no tables given then no need to proceed
        if (!tableNames || !tableNames.length)
            return [];

        const currentDatabase = await this.getCurrentDatabase();
        const tablesCondition = tableNames.map(tableName => {
            let [database, name] = tableName.split(".");
            if (!name) {
                name = database;
                database = this.driver.database || currentDatabase;
            }
            return `(\`TABLE_SCHEMA\` = '${database}' AND \`TABLE_NAME\` = '${name}')`;
        }).join(" OR ");
        const tablesSql = `SELECT * FROM \`INFORMATION_SCHEMA\`.\`TABLES\` WHERE ` + tablesCondition;

        const columnsSql = `SELECT * FROM \`INFORMATION_SCHEMA\`.\`COLUMNS\` WHERE ` + tablesCondition;

        const primaryKeySql = `SELECT * FROM \`INFORMATION_SCHEMA\`.\`KEY_COLUMN_USAGE\` WHERE \`CONSTRAINT_NAME\` = 'PRIMARY' AND (${tablesCondition})`;

        const collationsSql = `SELECT \`SCHEMA_NAME\`, \`DEFAULT_CHARACTER_SET_NAME\` as \`CHARSET\`, \`DEFAULT_COLLATION_NAME\` AS \`COLLATION\` FROM \`INFORMATION_SCHEMA\`.\`SCHEMATA\``;

        const indicesCondition = tableNames.map(tableName => {
            let [database, name] = tableName.split(".");
            if (!name) {
                name = database;
                database = this.driver.database || currentDatabase;
            }
            return `(\`s\`.\`TABLE_SCHEMA\` = '${database}' AND \`s\`.\`TABLE_NAME\` = '${name}')`;
        }).join(" OR ");
        const indicesSql = `SELECT \`s\`.* FROM \`INFORMATION_SCHEMA\`.\`STATISTICS\` \`s\` ` +
            `LEFT JOIN \`INFORMATION_SCHEMA\`.\`REFERENTIAL_CONSTRAINTS\` \`rc\` ON \`s\`.\`INDEX_NAME\` = \`rc\`.\`CONSTRAINT_NAME\` AND \`s\`.\`TABLE_SCHEMA\` = \`rc\`.\`CONSTRAINT_SCHEMA\`` +
            `WHERE (${indicesCondition}) AND \`s\`.\`INDEX_NAME\` != 'PRIMARY' AND \`rc\`.\`CONSTRAINT_NAME\` IS NULL`;

        const foreignKeysCondition = tableNames.map(tableName => {
            let [database, name] = tableName.split(".");
            if (!name) {
                name = database;
                database = this.driver.database || currentDatabase;
            }
            return `(\`kcu\`.\`TABLE_SCHEMA\` = '${database}' AND \`kcu\`.\`TABLE_NAME\` = '${name}')`;
        }).join(" OR ");
        const foreignKeysSql = `SELECT \`kcu\`.\`TABLE_SCHEMA\`, \`kcu\`.\`TABLE_NAME\`, \`kcu\`.\`CONSTRAINT_NAME\`, \`kcu\`.\`COLUMN_NAME\`, \`kcu\`.\`REFERENCED_TABLE_SCHEMA\`, ` +
            `\`kcu\`.\`REFERENCED_TABLE_NAME\`, \`kcu\`.\`REFERENCED_COLUMN_NAME\`, \`rc\`.\`DELETE_RULE\` \`ON_DELETE\`, \`rc\`.\`UPDATE_RULE\` \`ON_UPDATE\` ` +
            `FROM \`INFORMATION_SCHEMA\`.\`KEY_COLUMN_USAGE\` \`kcu\` ` +
            `INNER JOIN \`INFORMATION_SCHEMA\`.\`REFERENTIAL_CONSTRAINTS\` \`rc\` ON \`rc\`.\`constraint_name\` = \`kcu\`.\`constraint_name\` ` +
            `WHERE ` + foreignKeysCondition;
        const [dbTables, dbColumns, dbPrimaryKeys, dbCollations, dbIndices, dbForeignKeys]: ObjectLiteral[][] = await Promise.all([
            this.query(tablesSql),
            this.query(columnsSql),
            this.query(primaryKeySql),
            this.query(collationsSql),
            this.query(indicesSql),
            this.query(foreignKeysSql)
        ]);

        // if tables were not found in the db, no need to proceed
        if (!dbTables.length)
            return [];

        const isMariaDb = this.driver.options.type === "mariadb";
        const dbVersion = await this.getVersion();

        // create tables for loaded tables
        return Promise.all(dbTables.map(async dbTable => {
            const table = new Table();

            const dbCollation = dbCollations.find(coll => coll["SCHEMA_NAME"] === dbTable["TABLE_SCHEMA"])!;
            const defaultCollation = dbCollation["COLLATION"];
            const defaultCharset = dbCollation["CHARSET"];

            // We do not need to join database name, when database is by default.
            // In this case we need local variable `tableFullName` for below comparision.
            const db = dbTable["TABLE_SCHEMA"] === currentDatabase ? undefined : dbTable["TABLE_SCHEMA"];
            table.name = this.driver.buildTableName(dbTable["TABLE_NAME"], undefined, db);
            const tableFullName = this.driver.buildTableName(dbTable["TABLE_NAME"], undefined, dbTable["TABLE_SCHEMA"]);

            // create columns from the loaded columns
            table.columns = dbColumns
                .filter(dbColumn => this.driver.buildTableName(dbColumn["TABLE_NAME"], undefined, dbColumn["TABLE_SCHEMA"]) === tableFullName)
                .map(dbColumn => {

                    const columnUniqueIndex = dbIndices.find(dbIndex => {
                        const indexTableFullName = this.driver.buildTableName(dbIndex["TABLE_NAME"], undefined, dbIndex["TABLE_SCHEMA"]);
                        if (indexTableFullName !== tableFullName) {
                            return false;
                        }

                        // Index is not for this column
                        if (dbIndex["COLUMN_NAME"] !== dbColumn["COLUMN_NAME"]) {
                            return false;
                        }

                        const nonUnique = parseInt(dbIndex["NON_UNIQUE"], 10);
                        return nonUnique === 0;
                    });

                    const tableMetadata = this.connection.entityMetadatas.find(metadata => metadata.tablePath === table.name);
                    const hasIgnoredIndex = columnUniqueIndex && tableMetadata && tableMetadata.indices
                        .some(index => index.name === columnUniqueIndex["INDEX_NAME"] && index.synchronize === false);

                    const isConstraintComposite = columnUniqueIndex
                        ? !!dbIndices.find(dbIndex => dbIndex["INDEX_NAME"] === columnUniqueIndex["INDEX_NAME"] && dbIndex["COLUMN_NAME"] !== dbColumn["COLUMN_NAME"])
                        : false;

                    const tableColumn = new TableColumn();
                    tableColumn.name = dbColumn["COLUMN_NAME"];
                    tableColumn.type = dbColumn["DATA_TYPE"].toLowerCase();

<<<<<<< HEAD
=======
                    tableColumn.zerofill = dbColumn["COLUMN_TYPE"].indexOf("zerofill") !== -1;
                    tableColumn.unsigned = tableColumn.zerofill ? true : dbColumn["COLUMN_TYPE"].indexOf("unsigned") !== -1;
                    if (this.driver.withWidthColumnTypes.indexOf(tableColumn.type as ColumnType) !== -1) {
                        const width = dbColumn["COLUMN_TYPE"].substring(dbColumn["COLUMN_TYPE"].indexOf("(") + 1, dbColumn["COLUMN_TYPE"].indexOf(")"));
                        tableColumn.width = width && !this.isDefaultColumnWidth(table, tableColumn, parseInt(width)) ? parseInt(width) : undefined;
                    }

>>>>>>> 4baac710
                    if (dbColumn["COLUMN_DEFAULT"] === null
                        || dbColumn["COLUMN_DEFAULT"] === undefined
                        || (isMariaDb && dbColumn["COLUMN_DEFAULT"] === "NULL")) {
                        tableColumn.default = undefined;

                    } else if (/^CURRENT_TIMESTAMP(\([0-9]*\))?$/i.test(dbColumn["COLUMN_DEFAULT"])) {
                        // New versions of MariaDB return expressions in lowercase.  We need to set it in
                        // uppercase so the comparison in MysqlDriver#compareDefaultValues does not fail.
                        tableColumn.default = dbColumn["COLUMN_DEFAULT"].toUpperCase();
                    } else if (isMariaDb && VersionUtils.isGreaterOrEqual(dbVersion, "10.2.7")) {
                        // MariaDB started adding quotes to literals in COLUMN_DEFAULT since version 10.2.7
                        // See https://mariadb.com/kb/en/library/information-schema-columns-table/
                        tableColumn.default = dbColumn["COLUMN_DEFAULT"];
                    } else {
                        tableColumn.default = `'${dbColumn["COLUMN_DEFAULT"]}'`;
                    }

                    if (dbColumn["EXTRA"].indexOf("on update") !== -1) {
                        tableColumn.onUpdate = dbColumn["EXTRA"].substring(dbColumn["EXTRA"].indexOf("on update") + 10);
                    }

                    if (dbColumn["GENERATION_EXPRESSION"]) {
                        tableColumn.asExpression = dbColumn["GENERATION_EXPRESSION"];
                        tableColumn.generatedType = dbColumn["EXTRA"].indexOf("VIRTUAL") !== -1 ? "VIRTUAL" : "STORED";
                    }

                    tableColumn.isUnique = !!columnUniqueIndex && !hasIgnoredIndex && !isConstraintComposite;
                    tableColumn.isNullable = dbColumn["IS_NULLABLE"] === "YES";
                    tableColumn.isPrimary = dbPrimaryKeys.some(dbPrimaryKey => {
                        return this.driver.buildTableName(dbPrimaryKey["TABLE_NAME"], undefined, dbPrimaryKey["TABLE_SCHEMA"]) === tableFullName && dbPrimaryKey["COLUMN_NAME"] === tableColumn.name;
                    });
<<<<<<< HEAD
                    tableColumn.zerofill = dbColumn["COLUMN_TYPE"].indexOf("zerofill") !== -1;
                    tableColumn.unsigned = tableColumn.zerofill ? true : dbColumn["COLUMN_TYPE"].indexOf("unsigned") !== -1;
                    if (this.driver.withWidthColumnTypes.indexOf(tableColumn.type as ColumnType) !== -1) {
                        const width = dbColumn["COLUMN_TYPE"].substring(dbColumn["COLUMN_TYPE"].indexOf("(") + 1, dbColumn["COLUMN_TYPE"].indexOf(")"));
                        tableColumn.width = width && !this.isDefaultColumnWidth(table, tableColumn, parseInt(width)) ? parseInt(width) : undefined;
                    }

=======
>>>>>>> 4baac710
                    tableColumn.isGenerated = dbColumn["EXTRA"].indexOf("auto_increment") !== -1;
                    if (tableColumn.isGenerated)
                        tableColumn.generationStrategy = "increment";

                    tableColumn.comment = dbColumn["COLUMN_COMMENT"];
                    if (dbColumn["CHARACTER_SET_NAME"])
                        tableColumn.charset = dbColumn["CHARACTER_SET_NAME"] === defaultCharset ? undefined : dbColumn["CHARACTER_SET_NAME"];
                    if (dbColumn["COLLATION_NAME"])
                        tableColumn.collation = dbColumn["COLLATION_NAME"] === defaultCollation ? undefined : dbColumn["COLLATION_NAME"];

                    // check only columns that have length property
                    if (this.driver.withLengthColumnTypes.indexOf(tableColumn.type as ColumnType) !== -1 && dbColumn["CHARACTER_MAXIMUM_LENGTH"]) {
                        const length = dbColumn["CHARACTER_MAXIMUM_LENGTH"].toString();
                        tableColumn.length = !this.isDefaultColumnLength(table, tableColumn, length) ? length : "";
                    }

                    if (tableColumn.type === "decimal" || tableColumn.type === "double" || tableColumn.type === "float") {
                        if (dbColumn["NUMERIC_PRECISION"] !== null && !this.isDefaultColumnPrecision(table, tableColumn, dbColumn["NUMERIC_PRECISION"]))
                            tableColumn.precision = parseInt(dbColumn["NUMERIC_PRECISION"]);
                        if (dbColumn["NUMERIC_SCALE"] !== null && !this.isDefaultColumnScale(table, tableColumn, dbColumn["NUMERIC_SCALE"]))
                            tableColumn.scale = parseInt(dbColumn["NUMERIC_SCALE"]);
                    }

                    if (tableColumn.type === "enum" || tableColumn.type === "simple-enum" || tableColumn.type === "set") {
                        const colType = dbColumn["COLUMN_TYPE"];
                        const items = colType.substring(colType.indexOf("(") + 1, colType.indexOf(")")).split(",");
                        tableColumn.enum = (items as string[]).map(item => {
                            return item.substring(1, item.length - 1);
                        });
                        tableColumn.length = "";
                    }

                    if ((tableColumn.type === "datetime" || tableColumn.type === "time" || tableColumn.type === "timestamp")
                        && dbColumn["DATETIME_PRECISION"] !== null && dbColumn["DATETIME_PRECISION"] !== undefined
                        && !this.isDefaultColumnPrecision(table, tableColumn, parseInt(dbColumn["DATETIME_PRECISION"]))) {
                        tableColumn.precision = parseInt(dbColumn["DATETIME_PRECISION"]);
                    }

                    return tableColumn;
                });

            // find foreign key constraints of table, group them by constraint name and build TableForeignKey.
            const tableForeignKeyConstraints = OrmUtils.uniq(dbForeignKeys.filter(dbForeignKey => {
                return this.driver.buildTableName(dbForeignKey["TABLE_NAME"], undefined, dbForeignKey["TABLE_SCHEMA"]) === tableFullName;
            }), dbForeignKey => dbForeignKey["CONSTRAINT_NAME"]);

            table.foreignKeys = tableForeignKeyConstraints.map(dbForeignKey => {
                const foreignKeys = dbForeignKeys.filter(dbFk => dbFk["CONSTRAINT_NAME"] === dbForeignKey["CONSTRAINT_NAME"]);

                // if referenced table located in currently used db, we don't need to concat db name to table name.
                const database = dbForeignKey["REFERENCED_TABLE_SCHEMA"] === currentDatabase ? undefined : dbForeignKey["REFERENCED_TABLE_SCHEMA"];
                const referencedTableName = this.driver.buildTableName(dbForeignKey["REFERENCED_TABLE_NAME"], undefined, database);

                return new TableForeignKey({
                    name: dbForeignKey["CONSTRAINT_NAME"],
                    columnNames: foreignKeys.map(dbFk => dbFk["COLUMN_NAME"]),
                    referencedTableName: referencedTableName,
                    referencedColumnNames: foreignKeys.map(dbFk => dbFk["REFERENCED_COLUMN_NAME"]),
                    onDelete: dbForeignKey["ON_DELETE"],
                    onUpdate: dbForeignKey["ON_UPDATE"]
                });
            });

            // find index constraints of table, group them by constraint name and build TableIndex.
            const tableIndexConstraints = OrmUtils.uniq(dbIndices.filter(dbIndex => {
                return this.driver.buildTableName(dbIndex["TABLE_NAME"], undefined, dbIndex["TABLE_SCHEMA"]) === tableFullName;
            }), dbIndex => dbIndex["INDEX_NAME"]);

            table.indices = tableIndexConstraints.map(constraint => {
                const indices = dbIndices.filter(index => {
                    return index["TABLE_SCHEMA"] === constraint["TABLE_SCHEMA"]
                        && index["TABLE_NAME"] === constraint["TABLE_NAME"]
                        && index["INDEX_NAME"] === constraint["INDEX_NAME"];
                });

                const nonUnique = parseInt(constraint["NON_UNIQUE"], 10);

                return new TableIndex(<TableIndexOptions>{
                    table: table,
                    name: constraint["INDEX_NAME"],
                    columnNames: indices.map(i => i["COLUMN_NAME"]),
                    isUnique: nonUnique === 0,
                    isSpatial: constraint["INDEX_TYPE"] === "SPATIAL",
                    isFulltext: constraint["INDEX_TYPE"] === "FULLTEXT"
                });
            });

            return table;
        }));
    }

    /**
     * Builds create table sql
     */
    protected createTableSql(table: Table, createForeignKeys?: boolean): Query {
        const columnDefinitions = table.columns.map(column => this.buildCreateColumnSql(column, true)).join(", ");
        let sql = `CREATE TABLE ${this.escapePath(table)} (${columnDefinitions}`;

        // we create unique indexes instead of unique constraints, because MySql does not have unique constraints.
        // if we mark column as Unique, it means that we create UNIQUE INDEX.
        table.columns
            .filter(column => column.isUnique)
            .forEach(column => {
                const isUniqueIndexExist = table.indices.some(index => {
                    return index.columnNames.length === 1 && !!index.isUnique && index.columnNames.indexOf(column.name) !== -1;
                });
                const isUniqueConstraintExist = table.uniques.some(unique => {
                    return unique.columnNames.length === 1 && unique.columnNames.indexOf(column.name) !== -1;
                });
                if (!isUniqueIndexExist && !isUniqueConstraintExist)
                    table.indices.push(new TableIndex({
                        name: this.connection.namingStrategy.uniqueConstraintName(table.name, [column.name]),
                        columnNames: [column.name],
                        isUnique: true
                    }));
            });

        // as MySql does not have unique constraints, we must create table indices from table uniques and mark them as unique.
        if (table.uniques.length > 0) {
            table.uniques.forEach(unique => {
                const uniqueExist = table.indices.some(index => index.name === unique.name);
                if (!uniqueExist) {
                    table.indices.push(new TableIndex({
                        name: unique.name,
                        columnNames: unique.columnNames,
                        isUnique: true
                    }));
                }
            });
        }

        if (table.indices.length > 0) {
            const indicesSql = table.indices.map(index => {
                const columnNames = index.columnNames.map(columnName => `\`${columnName}\``).join(", ");
                if (!index.name)
                    index.name = this.connection.namingStrategy.indexName(table.name, index.columnNames, index.where);

                let indexType = "";
                if (index.isUnique)
                    indexType += "UNIQUE ";
                if (index.isSpatial)
                    indexType += "SPATIAL ";
                if (index.isFulltext)
                    indexType += "FULLTEXT ";
                const indexParser = index.isFulltext && index.parser ? ` WITH PARSER ${index.parser}` : "";

                return `${indexType}INDEX \`${index.name}\` (${columnNames})${indexParser}`;
            }).join(", ");

            sql += `, ${indicesSql}`;
        }

        if (table.foreignKeys.length > 0 && createForeignKeys) {
            const foreignKeysSql = table.foreignKeys.map(fk => {
                const columnNames = fk.columnNames.map(columnName => `\`${columnName}\``).join(", ");
                if (!fk.name)
                    fk.name = this.connection.namingStrategy.foreignKeyName(table.name, fk.columnNames, fk.referencedTableName, fk.referencedColumnNames);
                const referencedColumnNames = fk.referencedColumnNames.map(columnName => `\`${columnName}\``).join(", ");

                let constraint = `CONSTRAINT \`${fk.name}\` FOREIGN KEY (${columnNames}) REFERENCES ${this.escapePath(fk.referencedTableName)} (${referencedColumnNames})`;
                if (fk.onDelete)
                    constraint += ` ON DELETE ${fk.onDelete}`;
                if (fk.onUpdate)
                    constraint += ` ON UPDATE ${fk.onUpdate}`;

                return constraint;
            }).join(", ");

            sql += `, ${foreignKeysSql}`;
        }

        if (table.primaryColumns.length > 0) {
            const columnNames = table.primaryColumns.map(column => `\`${column.name}\``).join(", ");
            sql += `, PRIMARY KEY (${columnNames})`;
        }

        sql += `) ENGINE=${table.engine || "InnoDB"}`;

        return new Query(sql);
    }

    /**
     * Builds drop table sql
     */
    protected dropTableSql(tableOrName: Table|string): Query {
        return new Query(`DROP TABLE ${this.escapePath(tableOrName)}`);
    }

    protected createViewSql(view: View): Query {
        if (typeof view.expression === "string") {
            return new Query(`CREATE VIEW ${this.escapePath(view)} AS ${view.expression}`);
        } else {
            return new Query(`CREATE VIEW ${this.escapePath(view)} AS ${view.expression(this.connection).getQuery()}`);
        }
    }

    protected async insertViewDefinitionSql(view: View): Promise<Query> {
        const currentDatabase = await this.getCurrentDatabase();
        const expression = typeof view.expression === "string" ? view.expression.trim() : view.expression(this.connection).getQuery();
        const [query, parameters] = this.connection.createQueryBuilder()
            .insert()
            .into(this.getTypeormMetadataTableName())
            .values({ type: "VIEW", schema: currentDatabase, name: view.name, value: expression })
            .getQueryAndParameters();

        return new Query(query, parameters);
    }

    /**
     * Builds drop view sql.
     */
    protected dropViewSql(viewOrPath: View|string): Query {
        return new Query(`DROP VIEW ${this.escapePath(viewOrPath)}`);
    }

    /**
     * Builds remove view sql.
     */
    protected async deleteViewDefinitionSql(viewOrPath: View|string): Promise<Query> {
        const currentDatabase = await this.getCurrentDatabase();
        const viewName = viewOrPath instanceof View ? viewOrPath.name : viewOrPath;
        const qb = this.connection.createQueryBuilder();
        const [query, parameters] = qb.delete()
            .from(this.getTypeormMetadataTableName())
            .where(`${qb.escape("type")} = 'VIEW'`)
            .andWhere(`${qb.escape("schema")} = :schema`, { schema: currentDatabase })
            .andWhere(`${qb.escape("name")} = :name`, { name: viewName })
            .getQueryAndParameters();

        return new Query(query, parameters);
    }

    /**
     * Builds create index sql.
     */
    protected createIndexSql(table: Table, index: TableIndex): Query {
        const columns = index.columnNames.map(columnName => `\`${columnName}\``).join(", ");
        let indexType = "";
        if (index.isUnique)
            indexType += "UNIQUE ";
        if (index.isSpatial)
            indexType += "SPATIAL ";
        if (index.isFulltext)
            indexType += "FULLTEXT ";
        const indexParser = index.isFulltext && index.parser ? ` WITH PARSER ${index.parser}` : "";

        return new Query(`CREATE ${indexType}INDEX \`${index.name}\` ON ${this.escapePath(table)} (${columns})${indexParser}`);
    }

    /**
     * Builds drop index sql.
     */
    protected dropIndexSql(table: Table, indexOrName: TableIndex|string): Query {
        let indexName = indexOrName instanceof TableIndex ? indexOrName.name : indexOrName;
        return new Query(`DROP INDEX \`${indexName}\` ON ${this.escapePath(table)}`);
    }

    /**
     * Builds create primary key sql.
     */
    protected createPrimaryKeySql(table: Table, columnNames: string[]): Query {
        const columnNamesString = columnNames.map(columnName => `\`${columnName}\``).join(", ");
        return new Query(`ALTER TABLE ${this.escapePath(table)} ADD PRIMARY KEY (${columnNamesString})`);
    }

    /**
     * Builds drop primary key sql.
     */
    protected dropPrimaryKeySql(table: Table): Query {
        return new Query(`ALTER TABLE ${this.escapePath(table)} DROP PRIMARY KEY`);
    }

    /**
     * Builds create foreign key sql.
     */
    protected createForeignKeySql(table: Table, foreignKey: TableForeignKey): Query {
        const columnNames = foreignKey.columnNames.map(column => `\`${column}\``).join(", ");
        const referencedColumnNames = foreignKey.referencedColumnNames.map(column => `\`${column}\``).join(",");
        let sql = `ALTER TABLE ${this.escapePath(table)} ADD CONSTRAINT \`${foreignKey.name}\` FOREIGN KEY (${columnNames}) ` +
            `REFERENCES ${this.escapePath(foreignKey.referencedTableName)}(${referencedColumnNames})`;
        if (foreignKey.onDelete)
            sql += ` ON DELETE ${foreignKey.onDelete}`;
        if (foreignKey.onUpdate)
            sql += ` ON UPDATE ${foreignKey.onUpdate}`;

        return new Query(sql);
    }

    /**
     * Builds drop foreign key sql.
     */
    protected dropForeignKeySql(table: Table, foreignKeyOrName: TableForeignKey|string): Query {
        const foreignKeyName = foreignKeyOrName instanceof TableForeignKey ? foreignKeyOrName.name : foreignKeyOrName;
        return new Query(`ALTER TABLE ${this.escapePath(table)} DROP FOREIGN KEY \`${foreignKeyName}\``);
    }

    protected parseTableName(target: Table|string) {
        const tableName = target instanceof Table ? target.name : target;
        return {
            database: tableName.indexOf(".") !== -1 ? tableName.split(".")[0] : this.driver.database,
            tableName: tableName.indexOf(".") !== -1 ? tableName.split(".")[1] : tableName
        };
    }

    /**
     * Escapes given table or view path.
     */
    protected escapePath(target: Table|View|string, disableEscape?: boolean): string {
        const tableName = target instanceof Table || target instanceof View ? target.name : target;
        return tableName.split(".").map(i => disableEscape ? i : `\`${i}\``).join(".");
    }

    /**
     * Builds a part of query to create/change a column.
     */
    protected buildCreateColumnSql(column: TableColumn, skipPrimary: boolean, skipName: boolean = false) {
        let c = "";
        if (skipName) {
            c = this.connection.driver.createFullType(column);
        } else {
            c = `\`${column.name}\` ${this.connection.driver.createFullType(column)}`;
        }
        if (column.asExpression)
            c += ` AS (${column.asExpression}) ${column.generatedType ? column.generatedType : "VIRTUAL"}`;

        // if you specify ZEROFILL for a numeric column, MySQL automatically adds the UNSIGNED attribute to that column.
        if (column.zerofill) {
            c += " ZEROFILL";
        } else if (column.unsigned) {
            c += " UNSIGNED";
        }
        if (column.enum)
            c += ` (${column.enum.map(value => "'" + value.replace("'", "''") + "'").join(", ")})`;
        if (column.charset)
            c += ` CHARACTER SET "${column.charset}"`;
        if (column.collation)
            c += ` COLLATE "${column.collation}"`;
        if (!column.isNullable)
            c += " NOT NULL";
        if (column.isNullable)
            c += " NULL";
        if (column.isPrimary && !skipPrimary)
            c += " PRIMARY KEY";
        if (column.isGenerated && column.generationStrategy === "increment") // don't use skipPrimary here since updates can update already exist primary without auto inc.
            c += " AUTO_INCREMENT";
        if (column.comment)
            c += ` COMMENT '${column.comment.replace("'", "''")}'`;
        if (column.default !== undefined && column.default !== null)
            c += ` DEFAULT ${column.default}`;
        if (column.onUpdate)
            c += ` ON UPDATE ${column.onUpdate}`;

        return c;
    }

    protected async getVersion(): Promise<string> {
        const result = await this.query(`SELECT VERSION() AS \`version\``);
        return result[0]["version"];
    }

    /**
     * Checks if column display width is by default.
     */
    protected isDefaultColumnWidth(table: Table, column: TableColumn, width: number): boolean {
        // if table have metadata, we check if length is specified in column metadata
        if (this.connection.hasMetadata(table.name)) {
            const metadata = this.connection.getMetadata(table.name);
            const columnMetadata = metadata.findColumnWithDatabaseName(column.name);
            if (columnMetadata && columnMetadata.width)
                return false;
        }

        const defaultWidthForType = this.connection.driver.dataTypeDefaults
            && this.connection.driver.dataTypeDefaults[column.type]
            && this.connection.driver.dataTypeDefaults[column.type].width;

        if (defaultWidthForType) {
            // In MariaDB & MySQL 5.7, the default widths of certain numeric types are 1 less than
            // the usual defaults when the column is unsigned.
            const typesWithReducedUnsignedDefault = ["int", "tinyint", "smallint", "mediumint"];
            const needsAdjustment = typesWithReducedUnsignedDefault.indexOf(column.type) !== -1;
            if (column.unsigned && needsAdjustment) {
                return (defaultWidthForType - 1) === width;
            } else {
                return defaultWidthForType === width;
            }
        }

        return false;
    }

}<|MERGE_RESOLUTION|>--- conflicted
+++ resolved
@@ -1297,8 +1297,6 @@
                     tableColumn.name = dbColumn["COLUMN_NAME"];
                     tableColumn.type = dbColumn["DATA_TYPE"].toLowerCase();
 
-<<<<<<< HEAD
-=======
                     tableColumn.zerofill = dbColumn["COLUMN_TYPE"].indexOf("zerofill") !== -1;
                     tableColumn.unsigned = tableColumn.zerofill ? true : dbColumn["COLUMN_TYPE"].indexOf("unsigned") !== -1;
                     if (this.driver.withWidthColumnTypes.indexOf(tableColumn.type as ColumnType) !== -1) {
@@ -1306,7 +1304,6 @@
                         tableColumn.width = width && !this.isDefaultColumnWidth(table, tableColumn, parseInt(width)) ? parseInt(width) : undefined;
                     }
 
->>>>>>> 4baac710
                     if (dbColumn["COLUMN_DEFAULT"] === null
                         || dbColumn["COLUMN_DEFAULT"] === undefined
                         || (isMariaDb && dbColumn["COLUMN_DEFAULT"] === "NULL")) {
@@ -1338,16 +1335,6 @@
                     tableColumn.isPrimary = dbPrimaryKeys.some(dbPrimaryKey => {
                         return this.driver.buildTableName(dbPrimaryKey["TABLE_NAME"], undefined, dbPrimaryKey["TABLE_SCHEMA"]) === tableFullName && dbPrimaryKey["COLUMN_NAME"] === tableColumn.name;
                     });
-<<<<<<< HEAD
-                    tableColumn.zerofill = dbColumn["COLUMN_TYPE"].indexOf("zerofill") !== -1;
-                    tableColumn.unsigned = tableColumn.zerofill ? true : dbColumn["COLUMN_TYPE"].indexOf("unsigned") !== -1;
-                    if (this.driver.withWidthColumnTypes.indexOf(tableColumn.type as ColumnType) !== -1) {
-                        const width = dbColumn["COLUMN_TYPE"].substring(dbColumn["COLUMN_TYPE"].indexOf("(") + 1, dbColumn["COLUMN_TYPE"].indexOf(")"));
-                        tableColumn.width = width && !this.isDefaultColumnWidth(table, tableColumn, parseInt(width)) ? parseInt(width) : undefined;
-                    }
-
-=======
->>>>>>> 4baac710
                     tableColumn.isGenerated = dbColumn["EXTRA"].indexOf("auto_increment") !== -1;
                     if (tableColumn.isGenerated)
                         tableColumn.generationStrategy = "increment";
