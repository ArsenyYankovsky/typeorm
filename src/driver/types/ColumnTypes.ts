/**
 * Column types used for @PrimaryGeneratedColumn() decorator.
 */
<<<<<<< HEAD
export type PrimaryGeneratedColumnType = "int" // mysql, mssql, oracle, sqlite, sap
    |"int2" // postgres, sqlite, cockroachdb
    |"int4" // postgres, cockroachdb
    |"int8" // postgres, sqlite, cockroachdb
    |"integer" // postgres, oracle, sqlite, mysql, cockroachdb, sap
    |"tinyint" // mysql, mssql, sqlite, sap
    |"smallint" // mysql, postgres, mssql, oracle, sqlite, cockroachdb, sap
    |"mediumint" // mysql, sqlite
    |"bigint" // mysql, postgres, mssql, sqlite, cockroachdb, sap
    |"dec" // oracle, mssql, sap
    |"decimal" // mysql, postgres, mssql, sqlite, sap
    |"smalldecimal" // sap
    |"fixed" // mysql
    |"numeric" // postgres, mssql, sqlite, spanner
    |"number"; // oracle
=======
export type PrimaryGeneratedColumnType =
    | "int" // mysql, mssql, oracle, sqlite, sap
    | "int2" // postgres, sqlite, cockroachdb
    | "int4" // postgres, cockroachdb
    | "int8" // postgres, sqlite, cockroachdb
    | "integer" // postgres, oracle, sqlite, mysql, cockroachdb, sap
    | "tinyint" // mysql, mssql, sqlite, sap
    | "smallint" // mysql, postgres, mssql, oracle, sqlite, cockroachdb, sap
    | "mediumint" // mysql, sqlite
    | "bigint" // mysql, postgres, mssql, sqlite, cockroachdb, sap
    | "dec" // oracle, mssql, sap
    | "decimal" // mysql, postgres, mssql, sqlite, sap
    | "smalldecimal" // sap
    | "fixed" // mysql
    | "numeric" // postgres, mssql, sqlite
    | "number" // oracle
>>>>>>> d61f857c

/**
 * Column types where spatial properties are used.
 */
export type SpatialColumnType =
    | "geometry" // postgres
    | "geography" // postgres
    | "st_geometry" // sap
    | "st_point" // sap

/**
 * Column types where precision and scale properties are used.
 */
<<<<<<< HEAD
export type WithPrecisionColumnType = "float" // mysql, mssql, oracle, sqlite
    |"double" // mysql, sqlite
    |"dec" // oracle, mssql, mysql
    |"decimal" // mysql, postgres, mssql, sqlite
    |"smalldecimal" // sap
    |"fixed" // mysql
    |"numeric" // postgres, mssql, sqlite, mysql
    |"real" // mysql, postgres, mssql, oracle, sqlite, cockroachdb, sap
    |"double precision" // postgres, oracle, sqlite, mysql, cockroachdb
    |"number" // oracle
    |"datetime" // mssql, mysql, sqlite
    |"datetime2" // mssql
    |"datetimeoffset" // mssql
    |"time" // mysql, postgres, mssql, cockroachdb
    |"time with time zone" // postgres, cockroachdb
    |"time without time zone" // postgres
    |"timestamp" // mysql, postgres, mssql, oracle, cockroachdb, spanner
    |"timestamp without time zone" // postgres, cockroachdb
    |"timestamp with time zone" // postgres, oracle, cockroachdb
    |"timestamp with local time zone"; // oracle
=======
export type WithPrecisionColumnType =
    | "float" // mysql, mssql, oracle, sqlite
    | "double" // mysql, sqlite
    | "dec" // oracle, mssql, mysql
    | "decimal" // mysql, postgres, mssql, sqlite
    | "smalldecimal" // sap
    | "fixed" // mysql
    | "numeric" // postgres, mssql, sqlite, mysql
    | "real" // mysql, postgres, mssql, oracle, sqlite, cockroachdb, sap
    | "double precision" // postgres, oracle, sqlite, mysql, cockroachdb
    | "number" // oracle
    | "datetime" // mssql, mysql, sqlite
    | "datetime2" // mssql
    | "datetimeoffset" // mssql
    | "time" // mysql, postgres, mssql, cockroachdb
    | "time with time zone" // postgres, cockroachdb
    | "time without time zone" // postgres
    | "timestamp" // mysql, postgres, mssql, oracle, cockroachdb
    | "timestamp without time zone" // postgres, cockroachdb
    | "timestamp with time zone" // postgres, oracle, cockroachdb
    | "timestamp with local time zone" // oracle
>>>>>>> d61f857c

/**
 * Column types where column length is used.
 */
<<<<<<< HEAD
export type WithLengthColumnType = "character varying" // postgres, cockroachdb
    |"varying character" // sqlite
    |"char varying" // cockroachdb
    |"nvarchar" // mssql, mysql
    |"national varchar" // mysql
    |"character" // mysql, postgres, sqlite, cockroachdb
    |"native character" // sqlite
    |"varchar" // mysql, postgres, mssql, sqlite, cockroachdb
    |"char" // mysql, postgres, mssql, oracle, cockroachdb, sap
    |"nchar" // mssql, oracle, sqlite, mysql, sap
    |"national char" // mysql
    |"varchar2" // oracle
    |"nvarchar2" // oracle, sqlite
    |"alphanum" // sap
    |"shorttext" // sap
    |"raw" // oracle
    |"binary" // mssql
    |"varbinary" // mssql, sap
    |"string"; // cockroachdb, spanner

export type WithWidthColumnType = "tinyint" // mysql
    |"smallint" // mysql
    |"mediumint" // mysql
    |"int" // mysql
    |"bigint"; // mysql
=======
export type WithLengthColumnType =
    | "character varying" // postgres, cockroachdb
    | "varying character" // sqlite
    | "char varying" // cockroachdb
    | "nvarchar" // mssql, mysql
    | "national varchar" // mysql
    | "character" // mysql, postgres, sqlite, cockroachdb
    | "native character" // sqlite
    | "varchar" // mysql, postgres, mssql, sqlite, cockroachdb
    | "char" // mysql, postgres, mssql, oracle, cockroachdb, sap
    | "nchar" // mssql, oracle, sqlite, mysql, sap
    | "national char" // mysql
    | "varchar2" // oracle
    | "nvarchar2" // oracle, sqlite
    | "alphanum" // sap
    | "shorttext" // sap
    | "raw" // oracle
    | "binary" // mssql
    | "varbinary" // mssql, sap
    | "string" // cockroachdb

export type WithWidthColumnType =
    | "tinyint" // mysql
    | "smallint" // mysql
    | "mediumint" // mysql
    | "int" // mysql
    | "bigint" // mysql
>>>>>>> d61f857c

/**
 * All other regular column types.
 */
export type SimpleColumnType =
    | "simple-array" // typeorm-specific, automatically mapped to string
    // |"string" // typeorm-specific, automatically mapped to varchar depend on platform
    | "simple-json" // typeorm-specific, automatically mapped to string
    | "simple-enum" // typeorm-specific, automatically mapped to string

    // numeric types
<<<<<<< HEAD
    |"int2" // postgres, sqlite, cockroachdb
    |"integer" // postgres, oracle, sqlite, cockroachdb
    |"int4" // postgres, cockroachdb
    |"int8" // postgres, sqlite, cockroachdb
    |"int64" // cockroachdb, spanner
    |"unsigned big int" // sqlite
    |"float" // mysql, mssql, oracle, sqlite, sap
    |"float4" // postgres, cockroachdb
    |"float8" // postgres, cockroachdb
    |"float64" // spanner
    |"smallmoney" // mssql
    |"money" // postgres, mssql

    // boolean types
    |"boolean" // postgres, sqlite, mysql, cockroachdb
    |"bool" // postgres, mysql, cockroachdb, spanner

    // text/binary types
    |"tinyblob" // mysql
    |"tinytext" // mysql
    |"mediumblob" // mysql
    |"mediumtext" // mysql
    |"blob" // mysql, oracle, sqlite, cockroachdb, sap
    |"text" // mysql, postgres, mssql, sqlite, cockroachdb, sap
    |"ntext" // mssql
    |"citext" // postgres
    |"hstore" // postgres
    |"longblob" // mysql
    |"longtext" // mysql
    |"alphanum" // sap
    |"shorttext" // sap
    |"bytes" // cockroachdb, spanner
    |"bytea" // postgres, cockroachdb
    |"long" // oracle
    |"raw" // oracle
    |"long raw" // oracle
    |"bfile" // oracle
    |"clob" // oracle, sqlite, sap
    |"nclob" // oracle, sap
    |"image" // mssql

    // date types
    |"timetz" // postgres
    |"timestamptz" // postgres, cockroachdb
    |"timestamp with local time zone" // oracle
    |"smalldatetime" // mssql
    |"date" // mysql, postgres, mssql, oracle, sqlite, spanner
    |"interval year to month" // oracle
    |"interval day to second" // oracle
    |"interval" // postgres, cockroachdb
    |"year" // mysql
    |"seconddate" // sap
=======
    | "int2" // postgres, sqlite, cockroachdb
    | "integer" // postgres, oracle, sqlite, cockroachdb
    | "int4" // postgres, cockroachdb
    | "int8" // postgres, sqlite, cockroachdb
    | "int64" // cockroachdb
    | "unsigned big int" // sqlite
    | "float" // mysql, mssql, oracle, sqlite, sap
    | "float4" // postgres, cockroachdb
    | "float8" // postgres, cockroachdb
    | "smallmoney" // mssql
    | "money" // postgres, mssql

    // boolean types
    | "boolean" // postgres, sqlite, mysql, cockroachdb
    | "bool" // postgres, mysql, cockroachdb

    // text/binary types
    | "tinyblob" // mysql
    | "tinytext" // mysql
    | "mediumblob" // mysql
    | "mediumtext" // mysql
    | "blob" // mysql, oracle, sqlite, cockroachdb, sap
    | "text" // mysql, postgres, mssql, sqlite, cockroachdb, sap
    | "ntext" // mssql
    | "citext" // postgres
    | "hstore" // postgres
    | "longblob" // mysql
    | "longtext" // mysql
    | "alphanum" // sap
    | "shorttext" // sap
    | "bytes" // cockroachdb
    | "bytea" // postgres, cockroachdb
    | "long" // oracle
    | "raw" // oracle
    | "long raw" // oracle
    | "bfile" // oracle
    | "clob" // oracle, sqlite, sap
    | "nclob" // oracle, sap
    | "image" // mssql

    // date types
    | "timetz" // postgres
    | "timestamptz" // postgres, cockroachdb
    | "timestamp with local time zone" // oracle
    | "smalldatetime" // mssql
    | "date" // mysql, postgres, mssql, oracle, sqlite
    | "interval year to month" // oracle
    | "interval day to second" // oracle
    | "interval" // postgres, cockroachdb
    | "year" // mysql
    | "seconddate" // sap
>>>>>>> d61f857c

    // geometric types
    | "point" // postgres, mysql
    | "line" // postgres
    | "lseg" // postgres
    | "box" // postgres
    | "circle" // postgres
    | "path" // postgres
    | "polygon" // postgres, mysql
    | "geography" // mssql
    | "geometry" // mysql
    | "linestring" // mysql
    | "multipoint" // mysql
    | "multilinestring" // mysql
    | "multipolygon" // mysql
    | "geometrycollection" // mysql
    | "st_geometry" // sap
    | "st_point" // sap

    // range types
    | "int4range" // postgres
    | "int8range" // postgres
    | "numrange" // postgres
    | "tsrange" // postgres
    | "tstzrange" // postgres
    | "daterange" // postgres

    // other types
<<<<<<< HEAD
    |"enum" // mysql, postgres
    |"set" // mysql
    |"cidr" // postgres
    |"inet" // postgres, cockroachdb
    |"macaddr"// postgres
    |"bit" // postgres, mssql
    |"bit varying" // postgres
    |"varbit"// postgres
    |"tsvector" // postgres
    |"tsquery" // postgres
    |"uuid" // postgres, cockroachdb
    |"xml" // mssql, postgres
    |"json" // mysql, postgres, cockroachdb, spanner
    |"jsonb" // postgres, cockroachdb
    |"varbinary" // mssql, sap
    |"hierarchyid" // mssql
    |"sql_variant" // mssql
    |"rowid" // oracle
    |"urowid" // oracle
    |"uniqueidentifier" // mssql
    |"rowversion" // mssql
    |"array" // cockroachdb, sap, spanner
    |"cube" // postgres
    |"ltree"; // postgres
=======
    | "enum" // mysql, postgres
    | "set" // mysql
    | "cidr" // postgres
    | "inet" // postgres, cockroachdb
    | "macaddr" // postgres
    | "bit" // postgres, mssql
    | "bit varying" // postgres
    | "varbit" // postgres
    | "tsvector" // postgres
    | "tsquery" // postgres
    | "uuid" // postgres, cockroachdb
    | "xml" // mssql, postgres
    | "json" // mysql, postgres, cockroachdb
    | "jsonb" // postgres, cockroachdb
    | "varbinary" // mssql, sap
    | "hierarchyid" // mssql
    | "sql_variant" // mssql
    | "rowid" // oracle
    | "urowid" // oracle
    | "uniqueidentifier" // mssql
    | "rowversion" // mssql
    | "array" // cockroachdb, sap
    | "cube" // postgres
    | "ltree" // postgres
>>>>>>> d61f857c

/**
 * Any column type column can be.
 */
export type ColumnType =
    | WithPrecisionColumnType
    | WithLengthColumnType
    | WithWidthColumnType
    | SpatialColumnType
    | SimpleColumnType
    | BooleanConstructor
    | DateConstructor
    | NumberConstructor
    | StringConstructor<|MERGE_RESOLUTION|>--- conflicted
+++ resolved
@@ -1,23 +1,6 @@
 /**
  * Column types used for @PrimaryGeneratedColumn() decorator.
  */
-<<<<<<< HEAD
-export type PrimaryGeneratedColumnType = "int" // mysql, mssql, oracle, sqlite, sap
-    |"int2" // postgres, sqlite, cockroachdb
-    |"int4" // postgres, cockroachdb
-    |"int8" // postgres, sqlite, cockroachdb
-    |"integer" // postgres, oracle, sqlite, mysql, cockroachdb, sap
-    |"tinyint" // mysql, mssql, sqlite, sap
-    |"smallint" // mysql, postgres, mssql, oracle, sqlite, cockroachdb, sap
-    |"mediumint" // mysql, sqlite
-    |"bigint" // mysql, postgres, mssql, sqlite, cockroachdb, sap
-    |"dec" // oracle, mssql, sap
-    |"decimal" // mysql, postgres, mssql, sqlite, sap
-    |"smalldecimal" // sap
-    |"fixed" // mysql
-    |"numeric" // postgres, mssql, sqlite, spanner
-    |"number"; // oracle
-=======
 export type PrimaryGeneratedColumnType =
     | "int" // mysql, mssql, oracle, sqlite, sap
     | "int2" // postgres, sqlite, cockroachdb
@@ -32,9 +15,8 @@
     | "decimal" // mysql, postgres, mssql, sqlite, sap
     | "smalldecimal" // sap
     | "fixed" // mysql
-    | "numeric" // postgres, mssql, sqlite
+    | "numeric" // postgres, mssql, sqlite, spanner
     | "number" // oracle
->>>>>>> d61f857c
 
 /**
  * Column types where spatial properties are used.
@@ -48,28 +30,6 @@
 /**
  * Column types where precision and scale properties are used.
  */
-<<<<<<< HEAD
-export type WithPrecisionColumnType = "float" // mysql, mssql, oracle, sqlite
-    |"double" // mysql, sqlite
-    |"dec" // oracle, mssql, mysql
-    |"decimal" // mysql, postgres, mssql, sqlite
-    |"smalldecimal" // sap
-    |"fixed" // mysql
-    |"numeric" // postgres, mssql, sqlite, mysql
-    |"real" // mysql, postgres, mssql, oracle, sqlite, cockroachdb, sap
-    |"double precision" // postgres, oracle, sqlite, mysql, cockroachdb
-    |"number" // oracle
-    |"datetime" // mssql, mysql, sqlite
-    |"datetime2" // mssql
-    |"datetimeoffset" // mssql
-    |"time" // mysql, postgres, mssql, cockroachdb
-    |"time with time zone" // postgres, cockroachdb
-    |"time without time zone" // postgres
-    |"timestamp" // mysql, postgres, mssql, oracle, cockroachdb, spanner
-    |"timestamp without time zone" // postgres, cockroachdb
-    |"timestamp with time zone" // postgres, oracle, cockroachdb
-    |"timestamp with local time zone"; // oracle
-=======
 export type WithPrecisionColumnType =
     | "float" // mysql, mssql, oracle, sqlite
     | "double" // mysql, sqlite
@@ -87,42 +47,14 @@
     | "time" // mysql, postgres, mssql, cockroachdb
     | "time with time zone" // postgres, cockroachdb
     | "time without time zone" // postgres
-    | "timestamp" // mysql, postgres, mssql, oracle, cockroachdb
+    | "timestamp" // mysql, postgres, mssql, oracle, cockroachdb, spanner
     | "timestamp without time zone" // postgres, cockroachdb
     | "timestamp with time zone" // postgres, oracle, cockroachdb
     | "timestamp with local time zone" // oracle
->>>>>>> d61f857c
 
 /**
  * Column types where column length is used.
  */
-<<<<<<< HEAD
-export type WithLengthColumnType = "character varying" // postgres, cockroachdb
-    |"varying character" // sqlite
-    |"char varying" // cockroachdb
-    |"nvarchar" // mssql, mysql
-    |"national varchar" // mysql
-    |"character" // mysql, postgres, sqlite, cockroachdb
-    |"native character" // sqlite
-    |"varchar" // mysql, postgres, mssql, sqlite, cockroachdb
-    |"char" // mysql, postgres, mssql, oracle, cockroachdb, sap
-    |"nchar" // mssql, oracle, sqlite, mysql, sap
-    |"national char" // mysql
-    |"varchar2" // oracle
-    |"nvarchar2" // oracle, sqlite
-    |"alphanum" // sap
-    |"shorttext" // sap
-    |"raw" // oracle
-    |"binary" // mssql
-    |"varbinary" // mssql, sap
-    |"string"; // cockroachdb, spanner
-
-export type WithWidthColumnType = "tinyint" // mysql
-    |"smallint" // mysql
-    |"mediumint" // mysql
-    |"int" // mysql
-    |"bigint"; // mysql
-=======
 export type WithLengthColumnType =
     | "character varying" // postgres, cockroachdb
     | "varying character" // sqlite
@@ -142,7 +74,7 @@
     | "raw" // oracle
     | "binary" // mssql
     | "varbinary" // mssql, sap
-    | "string" // cockroachdb
+    | "string" // cockroachdb, spanner
 
 export type WithWidthColumnType =
     | "tinyint" // mysql
@@ -150,7 +82,6 @@
     | "mediumint" // mysql
     | "int" // mysql
     | "bigint" // mysql
->>>>>>> d61f857c
 
 /**
  * All other regular column types.
@@ -162,75 +93,22 @@
     | "simple-enum" // typeorm-specific, automatically mapped to string
 
     // numeric types
-<<<<<<< HEAD
-    |"int2" // postgres, sqlite, cockroachdb
-    |"integer" // postgres, oracle, sqlite, cockroachdb
-    |"int4" // postgres, cockroachdb
-    |"int8" // postgres, sqlite, cockroachdb
-    |"int64" // cockroachdb, spanner
-    |"unsigned big int" // sqlite
-    |"float" // mysql, mssql, oracle, sqlite, sap
-    |"float4" // postgres, cockroachdb
-    |"float8" // postgres, cockroachdb
-    |"float64" // spanner
-    |"smallmoney" // mssql
-    |"money" // postgres, mssql
-
-    // boolean types
-    |"boolean" // postgres, sqlite, mysql, cockroachdb
-    |"bool" // postgres, mysql, cockroachdb, spanner
-
-    // text/binary types
-    |"tinyblob" // mysql
-    |"tinytext" // mysql
-    |"mediumblob" // mysql
-    |"mediumtext" // mysql
-    |"blob" // mysql, oracle, sqlite, cockroachdb, sap
-    |"text" // mysql, postgres, mssql, sqlite, cockroachdb, sap
-    |"ntext" // mssql
-    |"citext" // postgres
-    |"hstore" // postgres
-    |"longblob" // mysql
-    |"longtext" // mysql
-    |"alphanum" // sap
-    |"shorttext" // sap
-    |"bytes" // cockroachdb, spanner
-    |"bytea" // postgres, cockroachdb
-    |"long" // oracle
-    |"raw" // oracle
-    |"long raw" // oracle
-    |"bfile" // oracle
-    |"clob" // oracle, sqlite, sap
-    |"nclob" // oracle, sap
-    |"image" // mssql
-
-    // date types
-    |"timetz" // postgres
-    |"timestamptz" // postgres, cockroachdb
-    |"timestamp with local time zone" // oracle
-    |"smalldatetime" // mssql
-    |"date" // mysql, postgres, mssql, oracle, sqlite, spanner
-    |"interval year to month" // oracle
-    |"interval day to second" // oracle
-    |"interval" // postgres, cockroachdb
-    |"year" // mysql
-    |"seconddate" // sap
-=======
     | "int2" // postgres, sqlite, cockroachdb
     | "integer" // postgres, oracle, sqlite, cockroachdb
     | "int4" // postgres, cockroachdb
     | "int8" // postgres, sqlite, cockroachdb
-    | "int64" // cockroachdb
+    | "int64" // cockroachdb, spanner
     | "unsigned big int" // sqlite
     | "float" // mysql, mssql, oracle, sqlite, sap
     | "float4" // postgres, cockroachdb
     | "float8" // postgres, cockroachdb
+    |"float64" // spanner
     | "smallmoney" // mssql
     | "money" // postgres, mssql
 
     // boolean types
     | "boolean" // postgres, sqlite, mysql, cockroachdb
-    | "bool" // postgres, mysql, cockroachdb
+    | "bool" // postgres, mysql, cockroachdb, spanner
 
     // text/binary types
     | "tinyblob" // mysql
@@ -246,7 +124,7 @@
     | "longtext" // mysql
     | "alphanum" // sap
     | "shorttext" // sap
-    | "bytes" // cockroachdb
+    | "bytes" // cockroachdb, spanner
     | "bytea" // postgres, cockroachdb
     | "long" // oracle
     | "raw" // oracle
@@ -261,13 +139,12 @@
     | "timestamptz" // postgres, cockroachdb
     | "timestamp with local time zone" // oracle
     | "smalldatetime" // mssql
-    | "date" // mysql, postgres, mssql, oracle, sqlite
+    | "date" // mysql, postgres, mssql, oracle, sqlite, spanner
     | "interval year to month" // oracle
     | "interval day to second" // oracle
     | "interval" // postgres, cockroachdb
     | "year" // mysql
     | "seconddate" // sap
->>>>>>> d61f857c
 
     // geometric types
     | "point" // postgres, mysql
@@ -296,32 +173,6 @@
     | "daterange" // postgres
 
     // other types
-<<<<<<< HEAD
-    |"enum" // mysql, postgres
-    |"set" // mysql
-    |"cidr" // postgres
-    |"inet" // postgres, cockroachdb
-    |"macaddr"// postgres
-    |"bit" // postgres, mssql
-    |"bit varying" // postgres
-    |"varbit"// postgres
-    |"tsvector" // postgres
-    |"tsquery" // postgres
-    |"uuid" // postgres, cockroachdb
-    |"xml" // mssql, postgres
-    |"json" // mysql, postgres, cockroachdb, spanner
-    |"jsonb" // postgres, cockroachdb
-    |"varbinary" // mssql, sap
-    |"hierarchyid" // mssql
-    |"sql_variant" // mssql
-    |"rowid" // oracle
-    |"urowid" // oracle
-    |"uniqueidentifier" // mssql
-    |"rowversion" // mssql
-    |"array" // cockroachdb, sap, spanner
-    |"cube" // postgres
-    |"ltree"; // postgres
-=======
     | "enum" // mysql, postgres
     | "set" // mysql
     | "cidr" // postgres
@@ -334,7 +185,7 @@
     | "tsquery" // postgres
     | "uuid" // postgres, cockroachdb
     | "xml" // mssql, postgres
-    | "json" // mysql, postgres, cockroachdb
+    | "json" // mysql, postgres, cockroachdb, spanner
     | "jsonb" // postgres, cockroachdb
     | "varbinary" // mssql, sap
     | "hierarchyid" // mssql
@@ -343,10 +194,9 @@
     | "urowid" // oracle
     | "uniqueidentifier" // mssql
     | "rowversion" // mssql
-    | "array" // cockroachdb, sap
+    | "array" // cockroachdb, sap, spanner
     | "cube" // postgres
     | "ltree" // postgres
->>>>>>> d61f857c
 
 /**
  * Any column type column can be.
