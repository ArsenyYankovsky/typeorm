--- conflicted
+++ resolved
@@ -1403,13 +1403,8 @@
             `"ns"."nspname" AS "referenced_table_schema", "cl"."relname" AS "referenced_table_name", "att"."attname" AS "referenced_column_name", "con"."confdeltype" AS "on_delete", ` +
             `"con"."confupdtype" AS "on_update", "con"."condeferrable" AS "deferrable", "con"."condeferred" AS "deferred" ` +
             `FROM ( ` +
-<<<<<<< HEAD
-            `SELECT UNNEST ("con1"."conkey") AS "parent", UNNEST ("con1"."confkey") AS "child", "con1"."confrelid", "con1"."conrelid", "con1"."conname", "con1"."contype", "ns"."nspname", ` + 
-            `"cl"."relname", "con1"."condeferrable", ` + 
-=======
             `SELECT UNNEST ("con1"."conkey") AS "parent", UNNEST ("con1"."confkey") AS "child", "con1"."confrelid", "con1"."conrelid", "con1"."conname", "con1"."contype", "ns"."nspname", ` +
             `"cl"."relname", "con1"."condeferrable", ` +
->>>>>>> 0419d771
             `CASE WHEN "con1"."condeferred" THEN 'INITIALLY DEFERRED' ELSE 'INITIALLY IMMEDIATE' END as condeferred, ` +
             `CASE "con1"."confdeltype" WHEN 'a' THEN 'NO ACTION' WHEN 'r' THEN 'RESTRICT' WHEN 'c' THEN 'CASCADE' WHEN 'n' THEN 'SET NULL' WHEN 'd' THEN 'SET DEFAULT' END as "confdeltype", ` +
             `CASE "con1"."confupdtype" WHEN 'a' THEN 'NO ACTION' WHEN 'r' THEN 'RESTRICT' WHEN 'c' THEN 'CASCADE' WHEN 'n' THEN 'SET NULL' WHEN 'd' THEN 'SET DEFAULT' END as "confupdtype" ` +
