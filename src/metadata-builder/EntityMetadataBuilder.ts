import {EntityMetadata} from "../metadata/EntityMetadata";
import {ColumnMetadata} from "../metadata/ColumnMetadata";
import {IndexMetadata} from "../metadata/IndexMetadata";
import {RelationMetadata} from "../metadata/RelationMetadata";
import {EmbeddedMetadata} from "../metadata/EmbeddedMetadata";
import {MetadataArgsStorage} from "../metadata-args/MetadataArgsStorage";
import {EmbeddedMetadataArgs} from "../metadata-args/EmbeddedMetadataArgs";
import {RelationIdMetadata} from "../metadata/RelationIdMetadata";
import {RelationCountMetadata} from "../metadata/RelationCountMetadata";
import {MetadataUtils} from "./MetadataUtils";
import {TableMetadataArgs} from "../metadata-args/TableMetadataArgs";
import {JunctionEntityMetadataBuilder} from "./JunctionEntityMetadataBuilder";
import {ClosureJunctionEntityMetadataBuilder} from "./ClosureJunctionEntityMetadataBuilder";
import {RelationJoinColumnBuilder} from "./RelationJoinColumnBuilder";
import {Connection} from "../connection/Connection";
import {EntityListenerMetadata} from "../metadata/EntityListenerMetadata";
<<<<<<< HEAD
import {ColumnOptions} from "../decorator/options/ColumnOptions";
import {ForeignKeyMetadata} from "../metadata/ForeignKeyMetadata";
import {LazyRelationsWrapper} from "../lazy-loading/LazyRelationsWrapper";
import {UniqueMetadata} from "../metadata/UniqueMetadata";
=======
>>>>>>> 9fa52b11

/**
 * Builds EntityMetadata objects and all its sub-metadatas.
 */
export class EntityMetadataBuilder {

    // -------------------------------------------------------------------------
    // Protected Properties
    // -------------------------------------------------------------------------

    /**
     * Used to build entity metadatas of the junction entities.
     */
    protected junctionEntityMetadataBuilder: JunctionEntityMetadataBuilder;

    /**
     * Used to build entity metadatas of the closure junction entities.
     */
    protected closureJunctionEntityMetadataBuilder: ClosureJunctionEntityMetadataBuilder;

    /**
     * Used to build join columns of the relations.
     */
    protected relationJoinColumnBuilder: RelationJoinColumnBuilder;

    // -------------------------------------------------------------------------
    // Constructor
    // -------------------------------------------------------------------------

    constructor(private connection: Connection,
                private metadataArgsStorage: MetadataArgsStorage) {

        this.junctionEntityMetadataBuilder = new JunctionEntityMetadataBuilder(connection);
        this.closureJunctionEntityMetadataBuilder = new ClosureJunctionEntityMetadataBuilder(connection);
        this.relationJoinColumnBuilder = new RelationJoinColumnBuilder(connection);
    }

    // -------------------------------------------------------------------------
    // Public Methods
    // -------------------------------------------------------------------------

    /**
     * Builds a complete entity metadatas for the given entity classes.
     */
    build(entityClasses?: Function[]): EntityMetadata[] {

        // if entity classes to filter entities by are given then do filtering, otherwise use all
        const allTables = entityClasses ? this.metadataArgsStorage.filterTables(entityClasses) : this.metadataArgsStorage.tables;

        // filter out table metadata args for those we really create entity metadatas and tables in the db
        const realTables = allTables.filter(table => table.type === "regular" || table.type === "closure" || table.type === "entity-child");

        // create entity metadatas for a user defined entities (marked with @Entity decorator or loaded from entity schemas)
        const entityMetadatas = realTables.map(tableArgs => this.createEntityMetadata(tableArgs));

        // compute parent entity metadatas for table inheritance
        entityMetadatas.forEach(entityMetadata => this.computeParentEntityMetadata(entityMetadatas, entityMetadata));

        // build entity metadata (step0), first for non-single-table-inherited entity metadatas (dependant)
        entityMetadatas
            .filter(entityMetadata => entityMetadata.tableType !== "entity-child")
            .forEach(entityMetadata => entityMetadata.build());

        // build entity metadata (step0), now for single-table-inherited entity metadatas (dependant)
        entityMetadatas
            .filter(entityMetadata => entityMetadata.tableType === "entity-child")
            .forEach(entityMetadata => entityMetadata.build());

        // compute entity metadata columns, relations, etc. first for the regular, non-single-table-inherited entity metadatas
        entityMetadatas
            .filter(entityMetadata => entityMetadata.tableType !== "entity-child")
            .forEach(entityMetadata => this.computeEntityMetadataStep1(entityMetadatas, entityMetadata));

        // then do it for single table inheritance children (since they are depend on their parents to be built)
        entityMetadatas
            .filter(entityMetadata => entityMetadata.tableType === "entity-child")
            .forEach(entityMetadata => this.computeEntityMetadataStep1(entityMetadatas, entityMetadata));

        // calculate entity metadata computed properties and all its sub-metadatas
        entityMetadatas.forEach(entityMetadata => this.computeEntityMetadataStep2(entityMetadata));

        // calculate entity metadata's inverse properties
        entityMetadatas.forEach(entityMetadata => this.computeInverseProperties(entityMetadata, entityMetadatas));

        // go through all entity metadatas and create foreign keys / junction entity metadatas for their relations
        entityMetadatas
            .filter(entityMetadata => entityMetadata.tableType !== "entity-child")
            .forEach(entityMetadata => {

                // create entity's relations join columns (for many-to-one and one-to-one owner)
                entityMetadata.relations.filter(relation => relation.isOneToOne || relation.isManyToOne).forEach(relation => {
                    const joinColumns = this.metadataArgsStorage.filterJoinColumns(relation.target, relation.propertyName);
                    const foreignKey = this.relationJoinColumnBuilder.build(joinColumns, relation); // create a foreign key based on its metadata args
                    if (foreignKey) {
                        relation.registerForeignKeys(foreignKey); // push it to the relation and thus register there a join column
                        entityMetadata.foreignKeys.push(foreignKey);
                    }
                });

                // create junction entity metadatas for entity many-to-many relations
                entityMetadata.relations.filter(relation => relation.isManyToMany).forEach(relation => {
                    const joinTable = this.metadataArgsStorage.findJoinTable(relation.target, relation.propertyName)!;
                    if (!joinTable) return; // no join table set - no need to do anything (it means this is many-to-many inverse side)

                    // here we create a junction entity metadata for a new junction table of many-to-many relation
                    const junctionEntityMetadata = this.junctionEntityMetadataBuilder.build(relation, joinTable);
                    relation.registerForeignKeys(...junctionEntityMetadata.foreignKeys);
                    relation.registerJunctionEntityMetadata(junctionEntityMetadata);

                    // compute new entity metadata properties and push it to entity metadatas pool
                    this.computeEntityMetadataStep2(junctionEntityMetadata);
                    this.computeInverseProperties(junctionEntityMetadata, entityMetadatas);
                    entityMetadatas.push(junctionEntityMetadata);
                });

                // update entity metadata depend properties
                entityMetadata.relationsWithJoinColumns = entityMetadata.relations.filter(relation => relation.isWithJoinColumn);
                entityMetadata.hasNonNullableRelations = entityMetadata.relationsWithJoinColumns.some(relation => !relation.isNullable || relation.isPrimary);
        });

        // generate closure junction tables for all closure tables
        entityMetadatas
            .filter(metadata => metadata.isClosure)
            .forEach(entityMetadata => {
                const closureJunctionEntityMetadata = this.closureJunctionEntityMetadataBuilder.build(entityMetadata);
                entityMetadata.closureJunctionTable = closureJunctionEntityMetadata;
                this.computeEntityMetadataStep2(closureJunctionEntityMetadata);
                this.computeInverseProperties(closureJunctionEntityMetadata, entityMetadatas);
                entityMetadatas.push(closureJunctionEntityMetadata);
            });

        // after all metadatas created we set child entity metadatas for table inheritance
        entityMetadatas.forEach(metadata => {
            metadata.childEntityMetadatas = entityMetadatas.filter(childMetadata => {
                return metadata.target instanceof Function
                    && childMetadata.target instanceof Function
                    && MetadataUtils.isInherited(childMetadata.target, metadata.target);
            });
        });

        // generate keys for tables with single-table inheritance
        entityMetadatas
            .filter(metadata => metadata.inheritancePattern === "STI" && metadata.discriminatorColumn)
            .forEach(entityMetadata => this.createKeysForTableInheritance(entityMetadata));

        // build all indices (need to do it after relations and their join columns are built)
        entityMetadatas.forEach(entityMetadata => {
            entityMetadata.indices.forEach(index => index.build(this.connection.namingStrategy));
        });

<<<<<<< HEAD
        // build all unique constraints (need to do it after relations and their join columns are built)
        entityMetadatas.forEach(entityMetadata => {
            entityMetadata.uniques.forEach(unique => unique.build(this.connection.namingStrategy));
        });

        entityMetadatas
            .filter(metadata => !!metadata.parentEntityMetadata && metadata.tableType === "class-table-child")
            .forEach(metadata => {
                const parentPrimaryColumns = metadata.parentEntityMetadata.primaryColumns;
                const parentRelationColumns = parentPrimaryColumns.map(parentPrimaryColumn => {
                    const columnName = this.connection.namingStrategy.classTableInheritanceParentColumnName(metadata.parentEntityMetadata.tableName, parentPrimaryColumn.propertyPath);
                    const column = new ColumnMetadata({
                        connection: this.connection,
                        entityMetadata: metadata,
                        referencedColumn: parentPrimaryColumn,
                        args: {
                            target: metadata.target,
                            propertyName: columnName,
                            mode: "parentId",
                            options: <ColumnOptions> {
                                name: columnName,
                                type: parentPrimaryColumn.type,
                                unique: false,
                                nullable: false,
                                primary: true
                            }
                        }
                    });
                    metadata.registerColumn(column);
                    column.build(this.connection);
                    return column;
                });

                metadata.foreignKeys = [
                    new ForeignKeyMetadata({
                        entityMetadata: metadata,
                        referencedEntityMetadata: metadata.parentEntityMetadata,
                        namingStrategy: this.connection.namingStrategy,
                        columns: parentRelationColumns,
                        referencedColumns: parentPrimaryColumns,
                        onDelete: "CASCADE"
                    })
                ];
            });

=======
>>>>>>> 9fa52b11
        // add lazy initializer for entity relations
        entityMetadatas
            .filter(metadata => metadata.target instanceof Function)
            .forEach(entityMetadata => {
                entityMetadata.relations
                    .filter(relation => relation.isLazy)
                    .forEach(relation => {
                        this.connection.relationLoader.enableLazyLoad(relation, (entityMetadata.target as Function).prototype);
                    });
            });

        entityMetadatas.forEach(entityMetadata => {
            entityMetadata.columns.forEach(column => {
                // const target = column.embeddedMetadata ? column.embeddedMetadata.type : column.target;
                const generated = this.metadataArgsStorage.findGenerated(column.target, column.propertyName);
                if (generated) {
                    column.isGenerated = true;
                    column.generationStrategy = generated.strategy;
                    column.type = generated.strategy === "increment" ? (column.type || Number) : "uuid";
                    column.build(this.connection);
                    this.computeEntityMetadataStep2(entityMetadata);
                }
            });

        });

        return entityMetadatas;
    }

    // -------------------------------------------------------------------------
    // Protected Methods
    // -------------------------------------------------------------------------

    /**
     * Creates entity metadata from the given table args.
     * Creates column, relation, etc. metadatas for everything this entity metadata owns.
     */
    protected createEntityMetadata(tableArgs: TableMetadataArgs): EntityMetadata {

        // we take all "inheritance tree" from a target entity to collect all stored metadata args
        // (by decorators or inside entity schemas). For example for target Post < ContentModel < Unit
        // it will be an array of [Post, ContentModel, Unit] and we can then get all metadata args of those classes
        const inheritanceTree: any[] = tableArgs.target instanceof Function
            ? MetadataUtils.getInheritanceTree(tableArgs.target)
            : [tableArgs.target]; // todo: implement later here inheritance for string-targets

        const tableInheritance = this.metadataArgsStorage.findInheritanceType(tableArgs.target);

        // if single table inheritance used, we need to copy all children columns in to parent table
        let singleTableChildrenTargets: any[];
        if ((tableInheritance && tableInheritance.pattern === "STI") || tableArgs.type === "entity-child") {
            singleTableChildrenTargets = this.metadataArgsStorage
                .filterSingleTableChildren(tableArgs.target)
                .map(args => args.target)
                .filter(target => target instanceof Function);

            inheritanceTree.push(...singleTableChildrenTargets);
        }

        return new EntityMetadata({
            connection: this.connection,
            args: tableArgs,
            inheritanceTree: inheritanceTree,
            inheritancePattern: tableInheritance ? tableInheritance.pattern : undefined
        });
    }

    protected computeParentEntityMetadata(allEntityMetadatas: EntityMetadata[], entityMetadata: EntityMetadata) {

        // after all metadatas created we set parent entity metadata for table inheritance
        if (entityMetadata.tableType === "entity-child") {
            entityMetadata.parentEntityMetadata = allEntityMetadatas.find(allEntityMetadata => {
                return allEntityMetadata.inheritanceTree.indexOf(entityMetadata.target as Function) !== -1 && allEntityMetadata.inheritancePattern === "STI";
            })!;
        }
    }

    protected computeEntityMetadataStep1(allEntityMetadatas: EntityMetadata[], entityMetadata: EntityMetadata) {

        const entityInheritance = this.metadataArgsStorage.findInheritanceType(entityMetadata.target);

        const discriminatorValue = this.metadataArgsStorage.findDiscriminatorValue(entityMetadata.target);
        entityMetadata.discriminatorValue = discriminatorValue ? discriminatorValue.value : (entityMetadata.target as any).name; // todo: pass this to naming strategy to generate a name

        entityMetadata.embeddeds = this.createEmbeddedsRecursively(entityMetadata, this.metadataArgsStorage.filterEmbeddeds(entityMetadata.inheritanceTree));
        entityMetadata.ownColumns = this.metadataArgsStorage
            .filterColumns(entityMetadata.inheritanceTree)
            .map(args => {

                // for single table children we reuse columns created for their parents
                if (entityMetadata.tableType === "entity-child")
                    return entityMetadata.parentEntityMetadata.ownColumns.find(column => column.propertyName === args.propertyName)!;

                const column = new ColumnMetadata({ connection: this.connection, entityMetadata, args });

                // if single table inheritance used, we need to mark all inherit table columns as nullable
                const columnInSingleTableInheritedChild = allEntityMetadatas.find(otherEntityMetadata => otherEntityMetadata.tableType === "entity-child" && otherEntityMetadata.target === args.target);
                if (columnInSingleTableInheritedChild)
                    column.isNullable = true;
                return column;
            });

        // for table inheritance we need to add a discriminator column
        //
        if (entityInheritance && entityInheritance.column) {
            const discriminatorColumnName = entityInheritance.column && entityInheritance.column.name ? entityInheritance.column.name : "type";
            let discriminatorColumn = entityMetadata.ownColumns.find(column => column.propertyName === discriminatorColumnName);
            if (!discriminatorColumn) {
                discriminatorColumn = new ColumnMetadata({
                    connection: this.connection,
                    entityMetadata: entityMetadata,
                    args: {
                        target: entityMetadata.target,
                        mode: "virtual",
                        propertyName: discriminatorColumnName,
                        options: entityInheritance.column || {
                            name: "type",
                            type: "varchar",
                            nullable: false
                        }
                    }
                });
                discriminatorColumn.isVirtual = true;
                discriminatorColumn.isDiscriminator = true;
                entityMetadata.ownColumns.push(discriminatorColumn);
            } else {
                discriminatorColumn.isDiscriminator = true;
            }
        }

        // add discriminator column to the child entity metadatas
        // discriminator column will not be there automatically since we are creating it in the code above
        if (entityMetadata.tableType === "entity-child") {
            const discriminatorColumn = entityMetadata.parentEntityMetadata.ownColumns.find(column => column.isDiscriminator);
            if (discriminatorColumn && !entityMetadata.ownColumns.find(column => column === discriminatorColumn)) {
                entityMetadata.ownColumns.push(discriminatorColumn);
            }
        }

        entityMetadata.ownRelations = this.metadataArgsStorage.filterRelations(entityMetadata.inheritanceTree).map(args => {

            // for single table children we reuse relations created for their parents
            if (entityMetadata.tableType === "entity-child")
                return entityMetadata.parentEntityMetadata.ownRelations.find(relation => relation.propertyName === args.propertyName)!;

            return new RelationMetadata({ entityMetadata, args });
        });
        entityMetadata.relationIds = this.metadataArgsStorage.filterRelationIds(entityMetadata.inheritanceTree).map(args => {

            // for single table children we reuse relation ids created for their parents
            if (entityMetadata.tableType === "entity-child")
                return entityMetadata.parentEntityMetadata.relationIds.find(relationId => relationId.propertyName === args.propertyName)!;

            return new RelationIdMetadata({ entityMetadata, args });
        });
        entityMetadata.relationCounts = this.metadataArgsStorage.filterRelationCounts(entityMetadata.inheritanceTree).map(args => {

            // for single table children we reuse relation counts created for their parents
            if (entityMetadata.tableType === "entity-child")
                return entityMetadata.parentEntityMetadata.relationCounts.find(relationCount => relationCount.propertyName === args.propertyName)!;

            return new RelationCountMetadata({ entityMetadata, args });
        });
        entityMetadata.ownIndices = this.metadataArgsStorage.filterIndices(entityMetadata.inheritanceTree).map(args => {
            return new IndexMetadata({ entityMetadata, args });
        });
        entityMetadata.ownListeners = this.metadataArgsStorage.filterListeners(entityMetadata.inheritanceTree).map(args => {
            return new EntityListenerMetadata({ entityMetadata: entityMetadata, args: args });
        });
        // TODO: ownUniques?
        entityMetadata.uniques = this.metadataArgsStorage.filterUniques(entityMetadata.inheritanceTree).map(args => {
            return new UniqueMetadata({ entityMetadata, args });
        });
    }

    /**
     * Creates from the given embedded metadata args real embedded metadatas with its columns and relations,
     * and does the same for all its sub-embeddeds (goes recursively).
     */
    protected createEmbeddedsRecursively(entityMetadata: EntityMetadata, embeddedArgs: EmbeddedMetadataArgs[]): EmbeddedMetadata[] {
        return embeddedArgs.map(embeddedArgs => {
            const embeddedMetadata = new EmbeddedMetadata({ entityMetadata: entityMetadata, args: embeddedArgs });
            const targets = MetadataUtils.getInheritanceTree(embeddedMetadata.type);

            embeddedMetadata.columns = this.metadataArgsStorage.filterColumns(targets).map(args => {
                return new ColumnMetadata({ connection: this.connection, entityMetadata, embeddedMetadata, args});
            });
            embeddedMetadata.relations = this.metadataArgsStorage.filterRelations(targets).map(args => {
                return new RelationMetadata({ entityMetadata, embeddedMetadata, args });
            });
            embeddedMetadata.listeners = this.metadataArgsStorage.filterListeners(targets).map(args => {
                return new EntityListenerMetadata({ entityMetadata, embeddedMetadata, args });
            });
            embeddedMetadata.indices = this.metadataArgsStorage.filterIndices(targets).map(args => {
                return new IndexMetadata({ entityMetadata, embeddedMetadata, args });
            });
            embeddedMetadata.relationIds = this.metadataArgsStorage.filterRelationIds(targets).map(args => {
                return new RelationIdMetadata({ entityMetadata, args });
            });
            embeddedMetadata.relationCounts = this.metadataArgsStorage.filterRelationCounts(targets).map(args => {
                return new RelationCountMetadata({ entityMetadata, args });
            });
            embeddedMetadata.embeddeds = this.createEmbeddedsRecursively(entityMetadata, this.metadataArgsStorage.filterEmbeddeds(targets));
            embeddedMetadata.embeddeds.forEach(subEmbedded => subEmbedded.parentEmbeddedMetadata = embeddedMetadata);
            entityMetadata.allEmbeddeds.push(embeddedMetadata);
            return embeddedMetadata;
        });
    }

    /**
     * Computes all entity metadata's computed properties, and all its sub-metadatas (relations, columns, embeds, etc).
     */
    protected computeEntityMetadataStep2(entityMetadata: EntityMetadata) {
        entityMetadata.embeddeds.forEach(embedded => embedded.build(this.connection));
        entityMetadata.embeddeds.forEach(embedded => {
            embedded.columnsFromTree.forEach(column => column.build(this.connection));
            embedded.relationsFromTree.forEach(relation => relation.build());
        });
        entityMetadata.ownColumns.forEach(column => column.build(this.connection));
        entityMetadata.ownRelations.forEach(relation => relation.build());
        entityMetadata.relations = entityMetadata.embeddeds.reduce((relations, embedded) => relations.concat(embedded.relationsFromTree), entityMetadata.ownRelations);
        entityMetadata.eagerRelations = entityMetadata.relations.filter(relation => relation.isEager);
        entityMetadata.lazyRelations = entityMetadata.relations.filter(relation => relation.isLazy);
        entityMetadata.oneToOneRelations = entityMetadata.relations.filter(relation => relation.isOneToOne);
        entityMetadata.oneToManyRelations = entityMetadata.relations.filter(relation => relation.isOneToMany);
        entityMetadata.manyToOneRelations = entityMetadata.relations.filter(relation => relation.isManyToOne);
        entityMetadata.manyToManyRelations = entityMetadata.relations.filter(relation => relation.isManyToMany);
        entityMetadata.ownerOneToOneRelations = entityMetadata.relations.filter(relation => relation.isOneToOneOwner);
        entityMetadata.ownerManyToManyRelations = entityMetadata.relations.filter(relation => relation.isManyToManyOwner);
        entityMetadata.treeParentRelation = entityMetadata.relations.find(relation => relation.isTreeParent);
        entityMetadata.treeChildrenRelation = entityMetadata.relations.find(relation => relation.isTreeChildren);
        entityMetadata.columns = entityMetadata.embeddeds.reduce((columns, embedded) => columns.concat(embedded.columnsFromTree), entityMetadata.ownColumns);
        entityMetadata.listeners = entityMetadata.embeddeds.reduce((columns, embedded) => columns.concat(embedded.listenersFromTree), entityMetadata.ownListeners);
        entityMetadata.afterLoadListeners = entityMetadata.listeners.filter(listener => listener.type === "after-load");
        entityMetadata.afterInsertListeners = entityMetadata.listeners.filter(listener => listener.type === "after-insert");
        entityMetadata.afterUpdateListeners = entityMetadata.listeners.filter(listener => listener.type === "after-update");
        entityMetadata.afterRemoveListeners = entityMetadata.listeners.filter(listener => listener.type === "after-remove");
        entityMetadata.beforeInsertListeners = entityMetadata.listeners.filter(listener => listener.type === "before-insert");
        entityMetadata.beforeUpdateListeners = entityMetadata.listeners.filter(listener => listener.type === "before-update");
        entityMetadata.beforeRemoveListeners = entityMetadata.listeners.filter(listener => listener.type === "before-remove");
        entityMetadata.indices = entityMetadata.embeddeds.reduce((columns, embedded) => columns.concat(embedded.indicesFromTree), entityMetadata.ownIndices);
        entityMetadata.primaryColumns = entityMetadata.columns.filter(column => column.isPrimary);
        entityMetadata.nonVirtualColumns = entityMetadata.columns.filter(column => !column.isVirtual);
        entityMetadata.hasMultiplePrimaryKeys = entityMetadata.primaryColumns.length > 1;
        entityMetadata.generatedColumns = entityMetadata.columns.filter(column => column.isGenerated || column.isObjectId);
        entityMetadata.hasUUIDGeneratedColumns = entityMetadata.columns.filter(column => column.isGenerated || column.generationStrategy === "uuid").length > 0;
        entityMetadata.createDateColumn = entityMetadata.columns.find(column => column.isCreateDate);
        entityMetadata.updateDateColumn = entityMetadata.columns.find(column => column.isUpdateDate);
        entityMetadata.versionColumn = entityMetadata.columns.find(column => column.isVersion);
        entityMetadata.discriminatorColumn = entityMetadata.columns.find(column => column.isDiscriminator);
        entityMetadata.treeLevelColumn = entityMetadata.columns.find(column => column.isTreeLevel);
        entityMetadata.objectIdColumn = entityMetadata.columns.find(column => column.isObjectId);
        entityMetadata.foreignKeys.forEach(foreignKey => foreignKey.build(this.connection.namingStrategy));
        entityMetadata.propertiesMap = entityMetadata.createPropertiesMap();
        entityMetadata.relationIds.forEach(relationId => relationId.build());
        entityMetadata.relationCounts.forEach(relationCount => relationCount.build());
        entityMetadata.embeddeds.forEach(embedded => {
            embedded.relationIdsFromTree.forEach(relationId => relationId.build());
            embedded.relationCountsFromTree.forEach(relationCount => relationCount.build());
        });
    }

    /**
     * Computes entity metadata's relations inverse side properties.
     */
    protected computeInverseProperties(entityMetadata: EntityMetadata, entityMetadatas: EntityMetadata[]) {
        entityMetadata.relations.forEach(relation => {

            // compute inverse side (related) entity metadatas for all relation metadatas
            const inverseEntityMetadata = entityMetadatas.find(m => m.target === relation.type || (typeof relation.type === "string" && m.targetName === relation.type));
            if (!inverseEntityMetadata)
                throw new Error("Entity metadata for " + entityMetadata.name + "#" + relation.propertyPath + " was not found. Check if you specified a correct entity object, check its really entity and its connected in the connection options.");

            relation.inverseEntityMetadata = inverseEntityMetadata;
            relation.inverseSidePropertyPath = relation.buildInverseSidePropertyPath();

            // and compute inverse relation and mark if it has such
            relation.inverseRelation = inverseEntityMetadata.relations.find(foundRelation => foundRelation.propertyPath === relation.inverseSidePropertyPath);
        });
    }

    /**
     * Creates indices for the table of single table inheritance.
     */
    protected createKeysForTableInheritance(entityMetadata: EntityMetadata) {
        entityMetadata.indices.push(
            new IndexMetadata({
                entityMetadata: entityMetadata,
                columns: [entityMetadata.discriminatorColumn!],
                args: {
                    target: entityMetadata.target,
                    unique: false
                }
            }),
            new IndexMetadata({
                entityMetadata: entityMetadata,
                columns: [...entityMetadata.primaryColumns, entityMetadata.discriminatorColumn!],
                args: {
                    target: entityMetadata.target,
                    unique: false
                }
            })
        );
    }

}<|MERGE_RESOLUTION|>--- conflicted
+++ resolved
@@ -14,13 +14,7 @@
 import {RelationJoinColumnBuilder} from "./RelationJoinColumnBuilder";
 import {Connection} from "../connection/Connection";
 import {EntityListenerMetadata} from "../metadata/EntityListenerMetadata";
-<<<<<<< HEAD
-import {ColumnOptions} from "../decorator/options/ColumnOptions";
-import {ForeignKeyMetadata} from "../metadata/ForeignKeyMetadata";
-import {LazyRelationsWrapper} from "../lazy-loading/LazyRelationsWrapper";
 import {UniqueMetadata} from "../metadata/UniqueMetadata";
-=======
->>>>>>> 9fa52b11
 
 /**
  * Builds EntityMetadata objects and all its sub-metadatas.
@@ -171,54 +165,11 @@
             entityMetadata.indices.forEach(index => index.build(this.connection.namingStrategy));
         });
 
-<<<<<<< HEAD
         // build all unique constraints (need to do it after relations and their join columns are built)
         entityMetadatas.forEach(entityMetadata => {
             entityMetadata.uniques.forEach(unique => unique.build(this.connection.namingStrategy));
         });
 
-        entityMetadatas
-            .filter(metadata => !!metadata.parentEntityMetadata && metadata.tableType === "class-table-child")
-            .forEach(metadata => {
-                const parentPrimaryColumns = metadata.parentEntityMetadata.primaryColumns;
-                const parentRelationColumns = parentPrimaryColumns.map(parentPrimaryColumn => {
-                    const columnName = this.connection.namingStrategy.classTableInheritanceParentColumnName(metadata.parentEntityMetadata.tableName, parentPrimaryColumn.propertyPath);
-                    const column = new ColumnMetadata({
-                        connection: this.connection,
-                        entityMetadata: metadata,
-                        referencedColumn: parentPrimaryColumn,
-                        args: {
-                            target: metadata.target,
-                            propertyName: columnName,
-                            mode: "parentId",
-                            options: <ColumnOptions> {
-                                name: columnName,
-                                type: parentPrimaryColumn.type,
-                                unique: false,
-                                nullable: false,
-                                primary: true
-                            }
-                        }
-                    });
-                    metadata.registerColumn(column);
-                    column.build(this.connection);
-                    return column;
-                });
-
-                metadata.foreignKeys = [
-                    new ForeignKeyMetadata({
-                        entityMetadata: metadata,
-                        referencedEntityMetadata: metadata.parentEntityMetadata,
-                        namingStrategy: this.connection.namingStrategy,
-                        columns: parentRelationColumns,
-                        referencedColumns: parentPrimaryColumns,
-                        onDelete: "CASCADE"
-                    })
-                ];
-            });
-
-=======
->>>>>>> 9fa52b11
         // add lazy initializer for entity relations
         entityMetadatas
             .filter(metadata => metadata.target instanceof Function)
