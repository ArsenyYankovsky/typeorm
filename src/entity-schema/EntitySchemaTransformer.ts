import {EntitySchema} from "./EntitySchema";
import {MetadataArgsStorage} from "../metadata-args/MetadataArgsStorage";
import {TableMetadataArgs} from "../metadata-args/TableMetadataArgs";
import {ColumnMetadataArgs} from "../metadata-args/ColumnMetadataArgs";
import {IndexMetadataArgs} from "../metadata-args/IndexMetadataArgs";
import {RelationMetadataArgs} from "../metadata-args/RelationMetadataArgs";
import {JoinColumnMetadataArgs} from "../metadata-args/JoinColumnMetadataArgs";
import {JoinTableMetadataArgs} from "../metadata-args/JoinTableMetadataArgs";
import {JoinTableOptions} from "../decorator/options/JoinTableOptions";
import {JoinTableMultipleColumnsOptions} from "../decorator/options/JoinTableMultipleColumnsOptions";
import {ColumnMode} from "../metadata-args/types/ColumnMode";
import {GeneratedMetadataArgs} from "../metadata-args/GeneratedMetadataArgs";
import {UniqueMetadataArgs} from "../metadata-args/UniqueMetadataArgs";
import {CheckMetadataArgs} from "../metadata-args/CheckMetadataArgs";
import {ExclusionMetadataArgs} from "../metadata-args/ExclusionMetadataArgs";
import {EntitySchemaColumnOptions} from "./EntitySchemaColumnOptions";
import {Connection} from "..";

/**
 * Transforms entity schema into metadata args storage.
 * The result will be just like entities read from decorators.
 */
export class EntitySchemaTransformer {

    // -------------------------------------------------------------------------
    // Public Methods
    // -------------------------------------------------------------------------

    /**
     * Transforms entity schema into new metadata args storage object.
     *
     * todo: we need to add embeddeds support
     */
    transform(connection: Connection, schemas: EntitySchema<any>[]): MetadataArgsStorage {
        const metadataArgsStorage = new MetadataArgsStorage();

        // todo: to support this functionality in ORM we need ORM to support schemas with custom function that finds a
        // todo: a target and targetName / entityName
        const mappedRelationTargets = connection.options.mappedEntitySchemaProperties || [];

        schemas.forEach(entitySchema => {
            const options = entitySchema.options;
            if (!options.name)
                throw new Error(`EntitySchema missing "name" property.`);
            const optionsName = options.name;

            const columns = entitySchema.options.columns || {};
            const relations = entitySchema.options.relations || {};

            if (entitySchema.options.projection) {
                for (let propertyName in entitySchema.options.projection) {
                    if (entitySchema.options.projection.hasOwnProperty(propertyName)) {
                        const schemaOptions = (entitySchema.options.projection as any)[propertyName];

                        // if there is a type - it means it is a column
                        if (schemaOptions.type !== undefined) {
                            columns[propertyName] = schemaOptions as EntitySchemaColumnOptions;
                        }

                        // if there is a relation - it means it is a relation
                        if (schemaOptions.relation !== undefined) {
                            let relation = schemaOptions as any;
                            let target = relation.with;

                            if (!target) {
                                const mappedRelationTarget = mappedRelationTargets.find(mappedTarget => {
                                    return mappedTarget.model === optionsName && mappedTarget.property === propertyName;
                                });
                                if (mappedRelationTarget && !relation.with) {
                                    target = mappedRelationTarget.target;
                                }
                            }
                            if (target) {
                                relations[propertyName] = {
                                    target: target,
                                    type: relation.relation,
                                    inverseSide: relation.inverse,
                                    joinColumn: relation.joinColumnOptions ? relation.joinColumnOptions : relation.owner,
                                    joinTable: relation.joinTableOptions ? relation.joinTableOptions : relation.owner,
                                    ...relation,
                                };
                            }
                        }
                    }
                }
            }

            // add table metadata args from the schema
            const tableMetadata: TableMetadataArgs = {
                target: options.target || optionsName,
                name: options.tableName,
                database: options.database,
                schema: options.schema,
                type: options.type || "regular",
                orderBy: options.orderBy,
                synchronize: options.synchronize,
                expression: options.expression
            };
            metadataArgsStorage.tables.push(tableMetadata);

            // add columns metadata args from the schema
            Object.keys(columns).forEach(columnName => {
                const column = columns[columnName]!;
                let mode: ColumnMode = "regular";
                if (column.createDate)
                    mode = "createDate";
                if (column.updateDate)
                    mode = "updateDate";
                if (column.deleteDate)
                    mode = "deleteDate";
                if (column.version)
                    mode = "version";
                if (column.treeChildrenCount)
                    mode = "treeChildrenCount";
                if (column.treeLevel)
                    mode = "treeLevel";
                if (column.objectId)
                    mode = "objectId";

                const columnAgrs: ColumnMetadataArgs = {
                    target: options.target || optionsName,
                    mode: mode,
                    propertyName: columnName,
                    options: {
                        type: column.type,
                        name: column.objectId ? "_id" : column.name,
                        length: column.length,
                        width: column.width,
                        nullable: column.nullable,
                        readonly: column.readonly,
                        update: column.update,
                        select: column.select,
                        insert: column.insert,
                        primary: column.primary,
                        unique: column.unique,
                        comment: column.comment,
                        default: column.default,
                        onUpdate: column.onUpdate,
                        precision: column.precision,
                        scale: column.scale,
                        zerofill: column.zerofill,
                        unsigned: column.unsigned,
                        charset: column.charset,
                        collation: column.collation,
                        enum: column.enum,
                        asExpression: column.asExpression,
                        generatedType: column.generatedType,
                        hstoreType: column.hstoreType,
                        array: column.array,
                        transformer: column.transformer,
                        spatialFeatureType: column.spatialFeatureType,
                        srid: column.srid
                    }
                };
                metadataArgsStorage.columns.push(columnAgrs);

                if (column.generated) {
                    const generationArgs: GeneratedMetadataArgs = {
                        target: options.target || optionsName,
                        propertyName: columnName,
                        strategy: typeof column.generated === "string" ? column.generated : "increment"
                    };
                    metadataArgsStorage.generations.push(generationArgs);
                }

                if (column.unique)
                    metadataArgsStorage.uniques.push({ target: options.target || optionsName, columns: [columnName] });
            });

            // add relation metadata args from the schema
            if (relations) {
                Object.keys(relations).forEach(relationName => {
                    const relationSchema = relations[relationName]!;
                    const relation: RelationMetadataArgs = {
                        target: options.target || optionsName,
                        propertyName: relationName,
                        relationType: relationSchema.type,
                        isLazy: relationSchema.lazy || false,
                        type: relationSchema.target,
                        inverseSideProperty: relationSchema.inverseSide,
                        isTreeParent: relationSchema.treeParent,
                        isTreeChildren: relationSchema.treeChildren,
                        options: {
                            eager: relationSchema.eager || false,
                            cascade: relationSchema.cascade,
                            nullable: relationSchema.nullable,
                            onDelete: relationSchema.onDelete,
                            onUpdate: relationSchema.onUpdate,
                            deferrable: relationSchema.deferrable,
                            persistence: relationSchema.persistence
                        }
                    };

                    metadataArgsStorage.relations.push(relation);

                    // add join column
                    if (relationSchema.joinColumn) {
                        if (typeof relationSchema.joinColumn === "boolean") {
                            const joinColumn: JoinColumnMetadataArgs = {
                                target: options.target || optionsName,
                                propertyName: relationName
                            };
                            metadataArgsStorage.joinColumns.push(joinColumn);
                        } else {
<<<<<<< HEAD
                            const joinColumn: JoinColumnMetadataArgs = {
                                target: options.target || optionsName,
                                propertyName: relationName,
                                name: relationSchema.joinColumn.name,
                                referencedColumnName: relationSchema.joinColumn.referencedColumnName
                            };
                            metadataArgsStorage.joinColumns.push(joinColumn);
=======
                            const joinColumnsOptions = Array.isArray(relationSchema.joinColumn) ? relationSchema.joinColumn : [relationSchema.joinColumn];

                            for (const joinColumnOption of joinColumnsOptions) {
                                const joinColumn: JoinColumnMetadataArgs = {
                                    target: options.target || options.name,
                                    propertyName: relationName,
                                    name: joinColumnOption.name,
                                    referencedColumnName: joinColumnOption.referencedColumnName
                                };
                                metadataArgsStorage.joinColumns.push(joinColumn);
                            }
>>>>>>> 4baac710
                        }
                    }

                    // add join table
                    if (relationSchema.joinTable) {
                        if (typeof relationSchema.joinTable === "boolean") {
                            const joinTable: JoinTableMetadataArgs = {
                                target: options.target || optionsName,
                                propertyName: relationName
                            };
                            metadataArgsStorage.joinTables.push(joinTable);
                        } else {
                            const joinTable: JoinTableMetadataArgs = {
                                target: options.target || optionsName,
                                propertyName: relationName,
                                name: relationSchema.joinTable.name,
                                database: relationSchema.joinTable.database,
                                schema: relationSchema.joinTable.schema,
                                joinColumns: ((relationSchema.joinTable as JoinTableOptions).joinColumn ? [(relationSchema.joinTable as JoinTableOptions).joinColumn!] : (relationSchema.joinTable as JoinTableMultipleColumnsOptions).joinColumns) as any,
                                inverseJoinColumns: ((relationSchema.joinTable as JoinTableOptions).inverseJoinColumn ? [(relationSchema.joinTable as JoinTableOptions).inverseJoinColumn!] : (relationSchema.joinTable as JoinTableMultipleColumnsOptions).inverseJoinColumns) as any,
                            };
                            metadataArgsStorage.joinTables.push(joinTable);
                        }
                    }
                });
            }

            // add index metadata args from the schema
            if (options.indices) {
                options.indices.forEach(index => {
                    const indexAgrs: IndexMetadataArgs = {
                        target: options.target || optionsName,
                        name: index.name,
                        unique: index.unique === true ? true : false,
                        spatial: index.spatial === true ? true : false,
                        fulltext: index.fulltext === true ? true : false,
                        parser: index.parser,
                        synchronize: index.synchronize === false ? false : true,
                        where: index.where,
                        sparse: index.sparse,
                        columns: index.columns
                    };
                    metadataArgsStorage.indices.push(indexAgrs);
                });
            }

            // add unique metadata args from the schema
            if (options.uniques) {
                options.uniques.forEach(unique => {
                    const uniqueAgrs: UniqueMetadataArgs = {
                        target: options.target || optionsName,
                        name: unique.name,
                        columns: unique.columns
                    };
                    metadataArgsStorage.uniques.push(uniqueAgrs);
                });
            }

            // add check metadata args from the schema
            if (options.checks) {
                options.checks.forEach(check => {
                    const checkAgrs: CheckMetadataArgs = {
                        target: options.target || optionsName,
                        name: check.name,
                        expression: check.expression
                    };
                    metadataArgsStorage.checks.push(checkAgrs);
                });
            }

            // add exclusion metadata args from the schema
            if (options.exclusions) {
                options.exclusions.forEach(exclusion => {
                    const exclusionArgs: ExclusionMetadataArgs = {
                        target: options.target || optionsName,
                        name: exclusion.name,
                        expression: exclusion.expression
                    };
                    metadataArgsStorage.exclusions.push(exclusionArgs);
                });
            }

        });

        return metadataArgsStorage;
    }
}<|MERGE_RESOLUTION|>--- conflicted
+++ resolved
@@ -202,27 +202,17 @@
                             };
                             metadataArgsStorage.joinColumns.push(joinColumn);
                         } else {
-<<<<<<< HEAD
-                            const joinColumn: JoinColumnMetadataArgs = {
-                                target: options.target || optionsName,
-                                propertyName: relationName,
-                                name: relationSchema.joinColumn.name,
-                                referencedColumnName: relationSchema.joinColumn.referencedColumnName
-                            };
-                            metadataArgsStorage.joinColumns.push(joinColumn);
-=======
                             const joinColumnsOptions = Array.isArray(relationSchema.joinColumn) ? relationSchema.joinColumn : [relationSchema.joinColumn];
 
                             for (const joinColumnOption of joinColumnsOptions) {
                                 const joinColumn: JoinColumnMetadataArgs = {
-                                    target: options.target || options.name,
+                                    target: options.target || optionsName,
                                     propertyName: relationName,
                                     name: joinColumnOption.name,
                                     referencedColumnName: joinColumnOption.referencedColumnName
                                 };
                                 metadataArgsStorage.joinColumns.push(joinColumn);
                             }
->>>>>>> 4baac710
                         }
                     }
 
