--- conflicted
+++ resolved
@@ -120,11 +120,7 @@
 ```
 or
 ```ts
-<<<<<<< HEAD
-{ mode: "pessimistic_read"|"pessimistic_write" }
-=======
 { mode: "pessimistic_read"|"pessimistic_write"|"dirty_read" }
->>>>>>> 0419d771
 ```
 
 for example:
