# Eager and Lazy Relations

## Eager relations

Eager relations are loaded automatically each time you load entities from the database.
For example:

```typescript
import {Entity, PrimaryGeneratedColumn, Column, ManyToMany} from "typeorm";
import {Question} from "./Question";

@Entity()
export class Category {
    
    @PrimaryGeneratedColumn()
    id: number;
    
    @Column()
    name: string;
    
    @ManyToMany(type => Question, question => question.categories)
    questions: Question[];
    
}
```

```typescript
import {Entity, PrimaryGeneratedColumn, Column, ManyToMany, JoinTable} from "typeorm";
import {Category} from "./Category";

@Entity()
export class Question {
    
    @PrimaryGeneratedColumn()
    id: number;
    
    @Column()
    title: string;
    
    @Column()
    text: string;
    
    @ManyToMany(type => Category, category => category.questions, {
        eager: true
    })
    @JoinTable()
    categories: Category[];
    
}
```

Now when you load questions you don't need to join or specify relations you want to load.
They will be loaded automatically:

```typescript
const questionRepository = connection.getRepository(Question);

// questions will be loaded with its categories
const questions = await questionRepository.find();
```

Eager relations only work when you use `find*` methods.
If you use `QueryBuilder` eager relations are disabled and have to use `leftJoinAndSelect` to load the relation.
Eager relations can only be used on one side of the relationship,
using `eager: true` on both sides of relationship is disallowed.

## Lazy relations

Entities in lazy relations are loaded once you access them. 
Such relations must have `Promise` as type - you store your value in a promise,
and when you load them promise is returned as well. Example:

```typescript
import {Entity, PrimaryGeneratedColumn, Column, ManyToMany} from "typeorm";
import {Question} from "./Question";

@Entity()
export class Category {
    
    @PrimaryGeneratedColumn()
    id: number;
    
    @Column()
    name: string;
    
    @ManyToMany(type => Question, question => question.categories)
    questions: Promise<Question[]>;
    
}
```

```typescript
import {Entity, PrimaryGeneratedColumn, Column, ManyToMany, JoinTable} from "typeorm";
import {Category} from "./Category";

@Entity()
export class Question {
    
    @PrimaryGeneratedColumn()
    id: number;
    
    @Column()
    title: string;
    
    @Column()
    text: string;
    
    @ManyToMany(type => Category, category => category.questions)
    @JoinTable()
    categories: Promise<Category[]>;
    
}
```

`categories` is a Promise. It means it is lazy and it can store only a promise with a value inside.
Example how to save such relation:

```typescript
const category1 = new Category();
category1.name = "animals";
await connection.manager.save(category1);

const category2 = new Category();
category2.name = "zoo";
await connection.manager.save(category2);

const question = new Question();
question.categories = Promise.resolve([category1, category2]);
await connection.manager.save(question);
```

Example how to load objects inside lazy relations:

```typescript
<<<<<<< HEAD
const question = await connection.getRepository(Question).findOne(1);
const answers = await question.answers;
// you'll have all question's answers inside "answers" variable now
=======
const question = await connection.getRepository(Question).findOneById(1);
const categories = await question.categories;
// you'll have all question's categories inside "categories" variable now
>>>>>>> 6c005d97
```

Note: if you came from other languages (Java, PHP, etc.) and are used to use lazy relations everywhere - be careful.
Those languages aren't asynchronous and lazy loading is achieved different way, that's why you don't work with promises there.
In JavaScript and Node.JS you have to use promises if you want to have lazy-loaded relations.
This is non-standard technique and considered experimental in TypeORM. <|MERGE_RESOLUTION|>--- conflicted
+++ resolved
@@ -132,15 +132,9 @@
 Example how to load objects inside lazy relations:
 
 ```typescript
-<<<<<<< HEAD
 const question = await connection.getRepository(Question).findOne(1);
-const answers = await question.answers;
-// you'll have all question's answers inside "answers" variable now
-=======
-const question = await connection.getRepository(Question).findOneById(1);
 const categories = await question.categories;
 // you'll have all question's categories inside "categories" variable now
->>>>>>> 6c005d97
 ```
 
 Note: if you came from other languages (Java, PHP, etc.) and are used to use lazy relations everywhere - be careful.
