--- conflicted
+++ resolved
@@ -107,11 +107,7 @@
     "sqlite3": "^5.0.0",
     "ts-node": "^9.0.0",
     "typeorm-aurora-data-api-driver": "^1.4.0",
-<<<<<<< HEAD
-    "typescript": "^3.8.3"
-=======
     "typescript": "^3.9.7"
->>>>>>> b55a417e
   },
   "dependencies": {
     "@sqltools/formatter": "1.2.2",
